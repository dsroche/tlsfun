from tls_common import *
# XXX AUTO-GENERATED - DO NOT EDIT! XXX
from typing import Self, override, BinaryIO, ClassVar, Any
from collections.abc import Iterable
import enum
import dataclasses
from dataclasses import dataclass
import spec
from spec import *

class Uint8(spec._Integral):
    _BYTE_LENGTH = 1

class ClientStates(enum.IntEnum):
    START = 0
    WAIT_SH = 1
    WAIT_EE = 2
    WAIT_CERT_CR = 3
    WAIT_CERT = 4
    WAIT_CV = 5
    WAIT_FINISHED = 6
    CONNECTED = 7
    CLOSED = 8
    ERROR = 9

    def parent(self) -> 'ClientState':
        return ClientState(value=self.value)
    def __str__(self) -> str:
        return f'{type(self).__name__}.{self.name}'

class ClientState(spec._NamedConstBase[ClientStates]):
    _T = ClientStates
    _V = Uint8
    _BYTE_LENGTH = Uint8._BYTE_LENGTH
    START: 'ClientState'
    WAIT_SH: 'ClientState'
    WAIT_EE: 'ClientState'
    WAIT_CERT_CR: 'ClientState'
    WAIT_CERT: 'ClientState'
    WAIT_CV: 'ClientState'
    WAIT_FINISHED: 'ClientState'
    CONNECTED: 'ClientState'
    CLOSED: 'ClientState'
    ERROR: 'ClientState'

    def __init__(self, value: int) -> None:
        self._subclass_init(value)

<<<<<<< HEAD
def _is_grease_2byte(n):
    # for extensions, named groups, signature algorithms, and versions
    # e.g. 0x0a0a, 0x1a1a, ..., 0xfafa
    return (n & 0xff) == (n >> 8) and (n & 0x0f) == 0x0a


class ClientState(IntEnum, metaclass=_FixedEnum, bytelen=1):
    # rfc8446#appendix-A.1
    START         = 0
    WAIT_SH       = 1
    WAIT_EE       = 2
    WAIT_CERT_CR  = 3
    WAIT_CERT     = 4
    WAIT_CV       = 5
    WAIT_FINISHED = 6
    CONNECTED     = 7
    CLOSED        = 8
    ERROR         = 9


class ServerState(IntEnum, metaclass=_FixedEnum, bytelen=1):
    # rfc8446#appendix-A.2
    START         = 0
    RECVD_CH      = 1
    NEGOTIATED    = 2
    WAIT_EOED     = 3
    WAIT_FLIGHT2  = 4
    WAIT_CERT     = 5
    WAIT_CV       = 6
=======
class ServerStates(enum.IntEnum):
    START = 0
    RECVD_CH = 1
    NEGOTIATED = 2
    WAIT_EOED = 3
    WAIT_FLIGHT2 = 4
    WAIT_CERT = 5
    WAIT_CV = 6
>>>>>>> 7f90c27a
    WAIT_FINISHED = 7
    CONNECTED = 8

    def parent(self) -> 'ServerState':
        return ServerState(value=self.value)
    def __str__(self) -> str:
        return f'{type(self).__name__}.{self.name}'

class ServerState(spec._NamedConstBase[ServerStates]):
    _T = ServerStates
    _V = Uint8
    _BYTE_LENGTH = Uint8._BYTE_LENGTH
    START: 'ServerState'
    RECVD_CH: 'ServerState'
    NEGOTIATED: 'ServerState'
    WAIT_EOED: 'ServerState'
    WAIT_FLIGHT2: 'ServerState'
    WAIT_CERT: 'ServerState'
    WAIT_CV: 'ServerState'
    WAIT_FINISHED: 'ServerState'
    CONNECTED: 'ServerState'

    def __init__(self, value: int) -> None:
        self._subclass_init(value)

class ContentTypes(enum.IntEnum):
    INVALID = 0
    CHANGE_CIPHER_SPEC = 20
    ALERT = 21
    HANDSHAKE = 22
    APPLICATION_DATA = 23
    HEARTBEAT = 24

    def parent(self) -> 'ContentType':
        return ContentType(value=self.value)
    def __str__(self) -> str:
        return f'{type(self).__name__}.{self.name}'

class ContentType(spec._NamedConstBase[ContentTypes]):
    _T = ContentTypes
    _V = Uint8
    _BYTE_LENGTH = Uint8._BYTE_LENGTH
    INVALID: 'ContentType'
    CHANGE_CIPHER_SPEC: 'ContentType'
    ALERT: 'ContentType'
    HANDSHAKE: 'ContentType'
    APPLICATION_DATA: 'ContentType'
    HEARTBEAT: 'ContentType'

    def __init__(self, value: int) -> None:
        self._subclass_init(value)

class HandshakeTypes(enum.IntEnum):
    CLIENT_HELLO = 1
    SERVER_HELLO = 2
    NEW_SESSION_TICKET = 4
    END_OF_EARLY_DATA = 5
    ENCRYPTED_EXTENSIONS = 8
    CERTIFICATE = 11
    CERTIFICATE_REQUEST = 13
    CERTIFICATE_VERIFY = 15
    FINISHED = 20
    KEY_UPDATE = 24
    MESSAGE_HASH = 254

    def parent(self) -> 'HandshakeType':
        return HandshakeType(value=self.value)
    def __str__(self) -> str:
        return f'{type(self).__name__}.{self.name}'

class HandshakeType(spec._NamedConstBase[HandshakeTypes]):
    _T = HandshakeTypes
    _V = Uint8
    _BYTE_LENGTH = Uint8._BYTE_LENGTH
    CLIENT_HELLO: 'HandshakeType'
    SERVER_HELLO: 'HandshakeType'
    NEW_SESSION_TICKET: 'HandshakeType'
    END_OF_EARLY_DATA: 'HandshakeType'
    ENCRYPTED_EXTENSIONS: 'HandshakeType'
    CERTIFICATE: 'HandshakeType'
    CERTIFICATE_REQUEST: 'HandshakeType'
    CERTIFICATE_VERIFY: 'HandshakeType'
    FINISHED: 'HandshakeType'
    KEY_UPDATE: 'HandshakeType'
    MESSAGE_HASH: 'HandshakeType'

    def __init__(self, value: int) -> None:
        self._subclass_init(value)

class Uint16(spec._Integral):
    _BYTE_LENGTH = 2

class ExtensionTypes(enum.IntEnum):
    SERVER_NAME = 0
    MAX_FRAGMENT_LENGTH = 1
    STATUS_REQUEST = 5
    SUPPORTED_GROUPS = 10
    LEGACY_EC_POINT_FORMATS = 11
    SIGNATURE_ALGORITHMS = 13
    USE_SRTP = 14
    HEARTBEAT = 15
    APPLICATION_LAYER_PROTOCOL_NEGOTIATION = 16
<<<<<<< HEAD
    SIGNED_CERTIFICATE_TIMESTAMP           = 18
    CLIENT_CERTIFICATE_TYPE                = 19
    SERVER_CERTIFICATE_TYPE                = 20
    PADDING                                = 21
    LEGACY_ENCRYPT_THEN_MAC                = 22
    LEGACY_EXTENDED_MASTER_SECRET          = 23
    COMPRESS_CERTIFICATE                   = 27
    RECORD_SIZE_LIMIT                      = 28
    DELEGATED_CREDENTIAL                   = 34
    LEGACY_SESSION_TICKET                  = 35
    PRE_SHARED_KEY                         = 41
    EARLY_DATA                             = 42
    SUPPORTED_VERSIONS                     = 43
    COOKIE                                 = 44
    PSK_KEY_EXCHANGE_MODES                 = 45
    CERTIFICATE_AUTHORITIES                = 47
    OID_FILTERS                            = 48
    POST_HANDSHAKE_AUTH                    = 49
    SIGNATURE_ALGORITHMS_CERT              = 50
    KEY_SHARE                              = 51
    TICKET_REQUEST                         = 58
    UNSUPPORTED                            = 2570
    ENCRYPTED_CLIENT_HELLO                 = 65037
    RENEGOTIATION_INFO                     = 65281

    @classmethod
    def _missing_(cls, value):
        logger.info(f'Saw unsupported extension with value {value} = 0x{hex(value)}')
        return cls.UNSUPPORTED


class SignatureScheme(IntEnum, metaclass=_FixedEnum, bytelen=2):
    RSA_PKCS1_SHA256       = 0x0401
    RSA_PKCS1_SHA384       = 0x0501
    RSA_PKCS1_SHA512       = 0x0601
    ECDSA_SECP256R1_SHA256 = 0x0403
    ECDSA_SECP384R1_SHA384 = 0x0503
    ECDSA_SECP521R1_SHA512 = 0x0603
    RSA_PSS_RSAE_SHA256    = 0x0804
    RSA_PSS_RSAE_SHA384    = 0x0805
    RSA_PSS_RSAE_SHA512    = 0x0806
    ED25519                = 0x0807
    ED448                  = 0x0808
    RSA_PSS_PSS_SHA256     = 0x0809
    RSA_PSS_PSS_SHA384     = 0x080a
    RSA_PSS_PSS_SHA512     = 0x080b
    RSA_PKCS1_SHA1         = 0x0201
    ECDSA_SHA1             = 0x0203


class NamedGroup(IntEnum, metaclass=_FixedEnum, bytelen=2):
    SECP256R1   = 0x0017
    SECP384R1   = 0x0018
    SECP521R1   = 0x0019
    X25519      = 0x001d
    X448        = 0x001e
    FFDHE2048   = 0x0100
    FFDHE3072   = 0x0101
    FFDHE4096   = 0x0102
    FFDHE6144   = 0x0103
    FFDHE8192   = 0x0104
    UNSUPPORTED = 0xFFFF

    @classmethod
    def _missing_(cls, value):
        logger.info(f'Saw unsupported named group with value {value} = 0x{hex(value)}')
        return cls.UNSUPPORTED


class CipherSuite(IntEnum, metaclass=_FixedEnum, bytelen=2):
    TLS_AES_128_GCM_SHA256                   = 0x1301
    TLS_AES_256_GCM_SHA384                   = 0x1302
    TLS_CHACHA20_POLY1305_SHA256             = 0x1303
    TLS_AES_128_CCM_SHA256                   = 0x1304
    TLS_AES_128_CCM_8_SHA256                 = 0x1305
    LEGACY_TLS_EMPTY_RENEGOTIATION_INFO_SCSV = 0x00ff
    UNSUPPORTED                              = 0x4a4a

    @classmethod
    def _missing_(cls, value):
        return cls.UNSUPPORTED


class PskKeyExchangeMode(IntEnum, metaclass=_FixedEnum, bytelen=1):
    PSK_KE     = 0
=======
    SIGNED_CERTIFICATE_TIMESTAMP = 18
    CLIENT_CERTIFICATE_TYPE = 19
    SERVER_CERTIFICATE_TYPE = 20
    PADDING = 21
    LEGACY_ENCRYPT_THEN_MAC = 22
    LEGACY_EXTENDED_MASTER_SECRET = 23
    LEGACY_SESSION_TICKET = 35
    PRE_SHARED_KEY = 41
    EARLY_DATA = 42
    SUPPORTED_VERSIONS = 43
    COOKIE = 44
    PSK_KEY_EXCHANGE_MODES = 45
    CERTIFICATE_AUTHORITIES = 47
    OID_FILTERS = 48
    POST_HANDSHAKE_AUTH = 49
    SIGNATURE_ALGORITHMS_CERT = 50
    KEY_SHARE = 51
    TICKET_REQUEST = 58
    ENCRYPTED_CLIENT_HELLO = 65037
    GREASE = 2570
    UNRECOGNIZED = 65000

    def parent(self) -> 'ExtensionType':
        return ExtensionType(value=self.value)
    def __str__(self) -> str:
        return f'{type(self).__name__}.{self.name}'

class ExtensionType(spec._NamedConstBase[ExtensionTypes]):
    _T = ExtensionTypes
    _V = Uint16
    _BYTE_LENGTH = Uint16._BYTE_LENGTH
    _alternate_values = {6682:ExtensionTypes.GREASE, 10794:ExtensionTypes.GREASE, 14906:ExtensionTypes.GREASE, 19018:ExtensionTypes.GREASE, 23130:ExtensionTypes.GREASE, 27242:ExtensionTypes.GREASE, 31354:ExtensionTypes.GREASE, 35466:ExtensionTypes.GREASE, 39578:ExtensionTypes.GREASE, 43690:ExtensionTypes.GREASE, 47802:ExtensionTypes.GREASE, 51914:ExtensionTypes.GREASE, 56026:ExtensionTypes.GREASE, 60138:ExtensionTypes.GREASE, 64250:ExtensionTypes.GREASE}
    _default_typ = ExtensionTypes.UNRECOGNIZED
    SERVER_NAME: 'ExtensionType'
    MAX_FRAGMENT_LENGTH: 'ExtensionType'
    STATUS_REQUEST: 'ExtensionType'
    SUPPORTED_GROUPS: 'ExtensionType'
    LEGACY_EC_POINT_FORMATS: 'ExtensionType'
    SIGNATURE_ALGORITHMS: 'ExtensionType'
    USE_SRTP: 'ExtensionType'
    HEARTBEAT: 'ExtensionType'
    APPLICATION_LAYER_PROTOCOL_NEGOTIATION: 'ExtensionType'
    SIGNED_CERTIFICATE_TIMESTAMP: 'ExtensionType'
    CLIENT_CERTIFICATE_TYPE: 'ExtensionType'
    SERVER_CERTIFICATE_TYPE: 'ExtensionType'
    PADDING: 'ExtensionType'
    LEGACY_ENCRYPT_THEN_MAC: 'ExtensionType'
    LEGACY_EXTENDED_MASTER_SECRET: 'ExtensionType'
    LEGACY_SESSION_TICKET: 'ExtensionType'
    PRE_SHARED_KEY: 'ExtensionType'
    EARLY_DATA: 'ExtensionType'
    SUPPORTED_VERSIONS: 'ExtensionType'
    COOKIE: 'ExtensionType'
    PSK_KEY_EXCHANGE_MODES: 'ExtensionType'
    CERTIFICATE_AUTHORITIES: 'ExtensionType'
    OID_FILTERS: 'ExtensionType'
    POST_HANDSHAKE_AUTH: 'ExtensionType'
    SIGNATURE_ALGORITHMS_CERT: 'ExtensionType'
    KEY_SHARE: 'ExtensionType'
    TICKET_REQUEST: 'ExtensionType'
    ENCRYPTED_CLIENT_HELLO: 'ExtensionType'
    GREASE: 'ExtensionType'
    UNRECOGNIZED: 'ExtensionType'

    def __init__(self, value: int) -> None:
        self._subclass_init(value)

class SignatureSchemes(enum.IntEnum):
    RSA_PKCS1_SHA256 = 1025
    RSA_PKCS1_SHA384 = 1281
    RSA_PKCS1_SHA512 = 1537
    ECDSA_SECP256R1_SHA256 = 1027
    ECDSA_SECP384R1_SHA384 = 1283
    ECDSA_SECP521R1_SHA512 = 1539
    RSA_PSS_RSAE_SHA256 = 2052
    RSA_PSS_RSAE_SHA384 = 2053
    RSA_PSS_RSAE_SHA512 = 2054
    ED25519 = 2055
    ED448 = 2056
    RSA_PSS_PSS_SHA256 = 2057
    RSA_PSS_PSS_SHA384 = 2058
    RSA_PSS_PSS_SHA512 = 2059
    RSA_PKCS1_SHA1 = 513
    ECDSA_SHA1 = 515
    GREASE = 2570

    def parent(self) -> 'SignatureScheme':
        return SignatureScheme(value=self.value)
    def __str__(self) -> str:
        return f'{type(self).__name__}.{self.name}'

class SignatureScheme(spec._NamedConstBase[SignatureSchemes]):
    _T = SignatureSchemes
    _V = Uint16
    _BYTE_LENGTH = Uint16._BYTE_LENGTH
    _alternate_values = {6682:SignatureSchemes.GREASE, 10794:SignatureSchemes.GREASE, 14906:SignatureSchemes.GREASE, 19018:SignatureSchemes.GREASE, 23130:SignatureSchemes.GREASE, 27242:SignatureSchemes.GREASE, 31354:SignatureSchemes.GREASE, 35466:SignatureSchemes.GREASE, 39578:SignatureSchemes.GREASE, 43690:SignatureSchemes.GREASE, 47802:SignatureSchemes.GREASE, 51914:SignatureSchemes.GREASE, 56026:SignatureSchemes.GREASE, 60138:SignatureSchemes.GREASE, 64250:SignatureSchemes.GREASE}
    RSA_PKCS1_SHA256: 'SignatureScheme'
    RSA_PKCS1_SHA384: 'SignatureScheme'
    RSA_PKCS1_SHA512: 'SignatureScheme'
    ECDSA_SECP256R1_SHA256: 'SignatureScheme'
    ECDSA_SECP384R1_SHA384: 'SignatureScheme'
    ECDSA_SECP521R1_SHA512: 'SignatureScheme'
    RSA_PSS_RSAE_SHA256: 'SignatureScheme'
    RSA_PSS_RSAE_SHA384: 'SignatureScheme'
    RSA_PSS_RSAE_SHA512: 'SignatureScheme'
    ED25519: 'SignatureScheme'
    ED448: 'SignatureScheme'
    RSA_PSS_PSS_SHA256: 'SignatureScheme'
    RSA_PSS_PSS_SHA384: 'SignatureScheme'
    RSA_PSS_PSS_SHA512: 'SignatureScheme'
    RSA_PKCS1_SHA1: 'SignatureScheme'
    ECDSA_SHA1: 'SignatureScheme'
    GREASE: 'SignatureScheme'

    def __init__(self, value: int) -> None:
        self._subclass_init(value)

class NamedGroups(enum.IntEnum):
    SECP256R1 = 23
    SECP384R1 = 24
    SECP521R1 = 25
    X25519 = 29
    X448 = 30
    FFDHE2048 = 256
    FFDHE3072 = 257
    FFDHE4096 = 258
    FFDHE6144 = 259
    FFDHE8192 = 260
    GREASE = 2570
    UNSUPPORTED = 65535

    def parent(self) -> 'NamedGroup':
        return NamedGroup(value=self.value)
    def __str__(self) -> str:
        return f'{type(self).__name__}.{self.name}'

class NamedGroup(spec._NamedConstBase[NamedGroups]):
    _T = NamedGroups
    _V = Uint16
    _BYTE_LENGTH = Uint16._BYTE_LENGTH
    _alternate_values = {6682:NamedGroups.GREASE, 10794:NamedGroups.GREASE, 14906:NamedGroups.GREASE, 19018:NamedGroups.GREASE, 23130:NamedGroups.GREASE, 27242:NamedGroups.GREASE, 31354:NamedGroups.GREASE, 35466:NamedGroups.GREASE, 39578:NamedGroups.GREASE, 43690:NamedGroups.GREASE, 47802:NamedGroups.GREASE, 51914:NamedGroups.GREASE, 56026:NamedGroups.GREASE, 60138:NamedGroups.GREASE, 64250:NamedGroups.GREASE}
    _default_typ = NamedGroups.UNSUPPORTED
    SECP256R1: 'NamedGroup'
    SECP384R1: 'NamedGroup'
    SECP521R1: 'NamedGroup'
    X25519: 'NamedGroup'
    X448: 'NamedGroup'
    FFDHE2048: 'NamedGroup'
    FFDHE3072: 'NamedGroup'
    FFDHE4096: 'NamedGroup'
    FFDHE6144: 'NamedGroup'
    FFDHE8192: 'NamedGroup'
    GREASE: 'NamedGroup'
    UNSUPPORTED: 'NamedGroup'

    def __init__(self, value: int) -> None:
        self._subclass_init(value)

class CipherSuites(enum.IntEnum):
    TLS_AES_128_GCM_SHA256 = 4865
    TLS_AES_256_GCM_SHA384 = 4866
    TLS_CHACHA20_POLY1305_SHA256 = 4867
    TLS_AES_128_CCM_SHA256 = 4868
    TLS_AES_128_CCM_8_SHA256 = 4869
    LEGACY_TLS_EMPTY_RENEGOTIATION_INFO_SCSV = 255
    GREASE = 2570
    UNSUPPORTED = 65535

    def parent(self) -> 'CipherSuite':
        return CipherSuite(value=self.value)
    def __str__(self) -> str:
        return f'{type(self).__name__}.{self.name}'

class CipherSuite(spec._NamedConstBase[CipherSuites]):
    _T = CipherSuites
    _V = Uint16
    _BYTE_LENGTH = Uint16._BYTE_LENGTH
    _alternate_values = {6682:CipherSuites.GREASE, 10794:CipherSuites.GREASE, 14906:CipherSuites.GREASE, 19018:CipherSuites.GREASE, 23130:CipherSuites.GREASE, 27242:CipherSuites.GREASE, 31354:CipherSuites.GREASE, 35466:CipherSuites.GREASE, 39578:CipherSuites.GREASE, 43690:CipherSuites.GREASE, 47802:CipherSuites.GREASE, 51914:CipherSuites.GREASE, 56026:CipherSuites.GREASE, 60138:CipherSuites.GREASE, 64250:CipherSuites.GREASE}
    _default_typ = CipherSuites.UNSUPPORTED
    TLS_AES_128_GCM_SHA256: 'CipherSuite'
    TLS_AES_256_GCM_SHA384: 'CipherSuite'
    TLS_CHACHA20_POLY1305_SHA256: 'CipherSuite'
    TLS_AES_128_CCM_SHA256: 'CipherSuite'
    TLS_AES_128_CCM_8_SHA256: 'CipherSuite'
    LEGACY_TLS_EMPTY_RENEGOTIATION_INFO_SCSV: 'CipherSuite'
    GREASE: 'CipherSuite'
    UNSUPPORTED: 'CipherSuite'

    def __init__(self, value: int) -> None:
        self._subclass_init(value)

class PskKeyExchangeModes(enum.IntEnum):
    PSK_KE = 0
>>>>>>> 7f90c27a
    PSK_DHE_KE = 1
    GREASE = 11

    def parent(self) -> 'PskKeyExchangeMode':
        return PskKeyExchangeMode(value=self.value)
    def __str__(self) -> str:
        return f'{type(self).__name__}.{self.name}'

class PskKeyExchangeMode(spec._NamedConstBase[PskKeyExchangeModes]):
    _T = PskKeyExchangeModes
    _V = Uint8
    _BYTE_LENGTH = Uint8._BYTE_LENGTH
    _alternate_values = {42:PskKeyExchangeModes.GREASE, 73:PskKeyExchangeModes.GREASE, 104:PskKeyExchangeModes.GREASE, 135:PskKeyExchangeModes.GREASE, 166:PskKeyExchangeModes.GREASE, 197:PskKeyExchangeModes.GREASE, 228:PskKeyExchangeModes.GREASE}
    PSK_KE: 'PskKeyExchangeMode'
    PSK_DHE_KE: 'PskKeyExchangeMode'
    GREASE: 'PskKeyExchangeMode'

    def __init__(self, value: int) -> None:
        self._subclass_init(value)

class CertificateTypes(enum.IntEnum):
    X509 = 0
    RawPublicKey = 2

<<<<<<< HEAD
class Version(IntEnum, metaclass=_FixedEnum, bytelen=2):
    TLS_1_0 = 0x0301
    TLS_1_2 = 0x0303
    TLS_1_3 = 0x0304
    GREASE  = 0x0a0a

    @classmethod
    def _missing_(cls, value):
        if _is_grease_2byte(value):
            return cls.GREASE
        else:
            raise ParseError(f'unexpected Version {value} = {hex(value)}')
=======
    def parent(self) -> 'CertificateType':
        return CertificateType(value=self.value)
    def __str__(self) -> str:
        return f'{type(self).__name__}.{self.name}'

class CertificateType(spec._NamedConstBase[CertificateTypes]):
    _T = CertificateTypes
    _V = Uint8
    _BYTE_LENGTH = Uint8._BYTE_LENGTH
    X509: 'CertificateType'
    RawPublicKey: 'CertificateType'

    def __init__(self, value: int) -> None:
        self._subclass_init(value)
>>>>>>> 7f90c27a

class Versions(enum.IntEnum):
    TLS_1_0 = 769
    TLS_1_2 = 771
    TLS_1_3 = 772
    GREASE = 2570

    def parent(self) -> 'Version':
        return Version(value=self.value)
    def __str__(self) -> str:
        return f'{type(self).__name__}.{self.name}'

class Version(spec._NamedConstBase[Versions]):
    _T = Versions
    _V = Uint16
    _BYTE_LENGTH = Uint16._BYTE_LENGTH
    _alternate_values = {6682:Versions.GREASE, 10794:Versions.GREASE, 14906:Versions.GREASE, 19018:Versions.GREASE, 23130:Versions.GREASE, 27242:Versions.GREASE, 31354:Versions.GREASE, 35466:Versions.GREASE, 39578:Versions.GREASE, 43690:Versions.GREASE, 47802:Versions.GREASE, 51914:Versions.GREASE, 56026:Versions.GREASE, 60138:Versions.GREASE, 64250:Versions.GREASE}
    TLS_1_0: 'Version'
    TLS_1_2: 'Version'
    TLS_1_3: 'Version'
    GREASE: 'Version'

    def __init__(self, value: int) -> None:
        self._subclass_init(value)

class AlertLevels(enum.IntEnum):
    WARNING = 1
    FATAL = 2

    def parent(self) -> 'AlertLevel':
        return AlertLevel(value=self.value)
    def __str__(self) -> str:
        return f'{type(self).__name__}.{self.name}'

class AlertLevel(spec._NamedConstBase[AlertLevels]):
    _T = AlertLevels
    _V = Uint8
    _BYTE_LENGTH = Uint8._BYTE_LENGTH
    WARNING: 'AlertLevel'
    FATAL: 'AlertLevel'

    def __init__(self, value: int) -> None:
        self._subclass_init(value)

class AlertDescriptions(enum.IntEnum):
    CLOSE_NOTIFY = 0
    UNEXPECTED_MESSAGE = 10
    BAD_RECORD_MAC = 20
    RECORD_OVERFLOW = 22
    HANDSHAKE_FAILURE = 40
    BAD_CERTIFICATE = 42
    UNSUPPORTED_CERTIFICATE = 43
    CERTIFICATE_REVOKED = 44
    CERTIFICATE_EXPIRED = 45
    CERTIFICATE_UNKNOWN = 46
    ILLEGAL_PARAMETER = 47
    UNKNOWN_CA = 48
    ACCESS_DENIED = 49
    DECODE_ERROR = 50
    DECRYPT_ERROR = 51
    PROTOCOL_VERSION = 70
    INSUFFICIENT_SECURITY = 71
    INTERNAL_ERROR = 80
    INAPPROPRIATE_FALLBACK = 86
    USER_CANCELED = 90
    MISSING_EXTENSION = 109
    UNSUPPORTED_EXTENSION = 110
    UNRECOGNIZED_NAME = 112
    BAD_CERTIFICATE_STATUS_RESPONSE = 113
    UNKNOWN_PSK_IDENTITY = 115
    CERTIFICATE_REQUIRED = 116
    NO_APPLICATION_PROTOCOL = 120

    def parent(self) -> 'AlertDescription':
        return AlertDescription(value=self.value)
    def __str__(self) -> str:
        return f'{type(self).__name__}.{self.name}'

class AlertDescription(spec._NamedConstBase[AlertDescriptions]):
    _T = AlertDescriptions
    _V = Uint8
    _BYTE_LENGTH = Uint8._BYTE_LENGTH
    CLOSE_NOTIFY: 'AlertDescription'
    UNEXPECTED_MESSAGE: 'AlertDescription'
    BAD_RECORD_MAC: 'AlertDescription'
    RECORD_OVERFLOW: 'AlertDescription'
    HANDSHAKE_FAILURE: 'AlertDescription'
    BAD_CERTIFICATE: 'AlertDescription'
    UNSUPPORTED_CERTIFICATE: 'AlertDescription'
    CERTIFICATE_REVOKED: 'AlertDescription'
    CERTIFICATE_EXPIRED: 'AlertDescription'
    CERTIFICATE_UNKNOWN: 'AlertDescription'
    ILLEGAL_PARAMETER: 'AlertDescription'
    UNKNOWN_CA: 'AlertDescription'
    ACCESS_DENIED: 'AlertDescription'
    DECODE_ERROR: 'AlertDescription'
    DECRYPT_ERROR: 'AlertDescription'
    PROTOCOL_VERSION: 'AlertDescription'
    INSUFFICIENT_SECURITY: 'AlertDescription'
    INTERNAL_ERROR: 'AlertDescription'
    INAPPROPRIATE_FALLBACK: 'AlertDescription'
    USER_CANCELED: 'AlertDescription'
    MISSING_EXTENSION: 'AlertDescription'
    UNSUPPORTED_EXTENSION: 'AlertDescription'
    UNRECOGNIZED_NAME: 'AlertDescription'
    BAD_CERTIFICATE_STATUS_RESPONSE: 'AlertDescription'
    UNKNOWN_PSK_IDENTITY: 'AlertDescription'
    CERTIFICATE_REQUIRED: 'AlertDescription'
    NO_APPLICATION_PROTOCOL: 'AlertDescription'

    def __init__(self, value: int) -> None:
        self._subclass_init(value)

class ECHClientHelloTypes(enum.IntEnum):
    OUTER = 0
    INNER = 1

    def parent(self) -> 'ECHClientHelloType':
        return ECHClientHelloType(value=self.value)
    def __str__(self) -> str:
        return f'{type(self).__name__}.{self.name}'

class ECHClientHelloType(spec._NamedConstBase[ECHClientHelloTypes]):
    _T = ECHClientHelloTypes
    _V = Uint8
    _BYTE_LENGTH = Uint8._BYTE_LENGTH
    OUTER: 'ECHClientHelloType'
    INNER: 'ECHClientHelloType'

    def __init__(self, value: int) -> None:
        self._subclass_init(value)

class ECHConfigExtensionTypes(enum.IntEnum):
    UNSUPPORTED = 65535

    def parent(self) -> 'ECHConfigExtensionType':
        return ECHConfigExtensionType(value=self.value)
    def __str__(self) -> str:
        return f'{type(self).__name__}.{self.name}'

class ECHConfigExtensionType(spec._NamedConstBase[ECHConfigExtensionTypes]):
    _T = ECHConfigExtensionTypes
    _V = Uint16
    _BYTE_LENGTH = Uint16._BYTE_LENGTH
    _default_typ = ECHConfigExtensionTypes.UNSUPPORTED
    UNSUPPORTED: 'ECHConfigExtensionType'

    def __init__(self, value: int) -> None:
        self._subclass_init(value)

class HpkeKemIds(enum.IntEnum):
    DHKEM_P256_HKDF_SHA256 = 16
    DHKEM_P384_HKDF_SHA384 = 17
    DHKEM_P521_HKDF_SHA512 = 18
    DHKEM_X25519_HKDF_SHA256 = 32
    DHKEM_X448_HKDF_SHA512 = 33

    def parent(self) -> 'HpkeKemId':
        return HpkeKemId(value=self.value)
    def __str__(self) -> str:
        return f'{type(self).__name__}.{self.name}'

class HpkeKemId(spec._NamedConstBase[HpkeKemIds]):
    _T = HpkeKemIds
    _V = Uint16
    _BYTE_LENGTH = Uint16._BYTE_LENGTH
    DHKEM_P256_HKDF_SHA256: 'HpkeKemId'
    DHKEM_P384_HKDF_SHA384: 'HpkeKemId'
    DHKEM_P521_HKDF_SHA512: 'HpkeKemId'
    DHKEM_X25519_HKDF_SHA256: 'HpkeKemId'
    DHKEM_X448_HKDF_SHA512: 'HpkeKemId'

    def __init__(self, value: int) -> None:
        self._subclass_init(value)

class HpkeKdfIds(enum.IntEnum):
    HKDF_SHA256 = 1
    HKDF_SHA384 = 2
    HKDF_SHA512 = 3

    def parent(self) -> 'HpkeKdfId':
        return HpkeKdfId(value=self.value)
    def __str__(self) -> str:
        return f'{type(self).__name__}.{self.name}'

class HpkeKdfId(spec._NamedConstBase[HpkeKdfIds]):
    _T = HpkeKdfIds
    _V = Uint16
    _BYTE_LENGTH = Uint16._BYTE_LENGTH
    HKDF_SHA256: 'HpkeKdfId'
    HKDF_SHA384: 'HpkeKdfId'
    HKDF_SHA512: 'HpkeKdfId'

    def __init__(self, value: int) -> None:
        self._subclass_init(value)

class HpkeAeadIds(enum.IntEnum):
    AES_128_GCM = 1
    AES_256_GCM = 2
    CHACHA20_POLY1305 = 3

    def parent(self) -> 'HpkeAeadId':
        return HpkeAeadId(value=self.value)
    def __str__(self) -> str:
        return f'{type(self).__name__}.{self.name}'

class HpkeAeadId(spec._NamedConstBase[HpkeAeadIds]):
    _T = HpkeAeadIds
    _V = Uint16
    _BYTE_LENGTH = Uint16._BYTE_LENGTH
    AES_128_GCM: 'HpkeAeadId'
    AES_256_GCM: 'HpkeAeadId'
    CHACHA20_POLY1305: 'HpkeAeadId'

    def __init__(self, value: int) -> None:
        self._subclass_init(value)

class BoundedRaw(spec.Raw, Spec):
    _LENGTH_TYPES: tuple[type[spec._Integral],...]

    @override
    def packed_size(self) -> int:
        return sum(LT._BYTE_LENGTH for LT in self._LENGTH_TYPES) + super().packed_size()

    @override
    def pack(self) -> bytes:
        raw = super().pack()
        length = len(raw)
        parts = [raw]
        for LT in reversed(self._LENGTH_TYPES):
            parts.append(LT(length).pack())
            length += LT._BYTE_LENGTH
        parts.reverse()
        return b''.join(parts)

    @override
    def pack_to(self, dest: BinaryIO) -> int:
        return Spec.pack_to(self, dest)

    @override
    @classmethod
    def unpack(cls, raw: bytes) -> Self:
        offset = 0
        for LT in cls._LENGTH_TYPES:
            lenlen = LT._BYTE_LENGTH
            if len(raw) < offset + lenlen:
                raise ValueError
            length = LT.unpack(raw[offset:offset+lenlen])
            if len(raw) != offset + lenlen + length:
                raise ValueError
            offset += lenlen
        try:
            return super().unpack(raw[offset:])
        except UnpackError as e:
            raise e.above(raw, {'bounded_size': length, 'data': e.partial}) from e

    @override
    @classmethod
    def unpack_from(cls, src: LimitReader) -> Self:
        lit = iter(cls._LENGTH_TYPES)
        length = next(lit).unpack_from(src)
        for LT in lit:
            len2 = LT.unpack_from(src)
            if length != LT._BYTE_LENGTH + len2:
                raise UnpackError(src.got, f"bounded length should have been {length - LT._BYTE_LENGTH} but got {len2}")
            length = len2
        supraw = src.read(length)
        try:
            return super().unpack(supraw)
        except UnpackError as e:
            raise e.above(src.got, {'bounded_size': length, 'data': e.partial}) from e

class B8Raw(BoundedRaw):
    _LENGTH_TYPES = (Uint8, )

@dataclass(frozen=True)
class HkdfLabel(spec._StructBase):
    _member_names: ClassVar[tuple[str,...]] = ('length','label','context',)
    _member_types: ClassVar[tuple[type[Spec],...]] = (Uint16,B8Raw,B8Raw,)
    length: Uint16
    label: B8Raw
    context: B8Raw

    def replace(self, length:int|None=None, label:bytes|None=None, context:bytes|None=None) -> Self:
        return type(self)((self.length if length is None else Uint16.create(length)), (self.label if label is None else B8Raw.create(label)), (self.context if context is None else B8Raw.create(context)))

    @classmethod
    def create(cls,length:int,label:bytes,context:bytes) -> Self:
        return cls(length=Uint16.create(length), label=B8Raw.create(label), context=B8Raw.create(context))

    def uncreate(self) -> tuple[int, bytes, bytes]:
        return (self.length.uncreate(), self.label.uncreate(), self.context.uncreate())

class B16Raw(BoundedRaw):
    _LENGTH_TYPES = (Uint16, )

@dataclass(frozen=True)
class KeyShareEntry(spec._StructBase):
    _member_names: ClassVar[tuple[str,...]] = ('group','pubkey',)
    _member_types: ClassVar[tuple[type[Spec],...]] = (NamedGroup,B16Raw,)
    group: NamedGroup
    pubkey: B16Raw

    def replace(self, group:int|NamedGroup|None=None, pubkey:bytes|None=None) -> Self:
        return type(self)((self.group if group is None else NamedGroup.create(group)), (self.pubkey if pubkey is None else B16Raw.create(pubkey)))

    @classmethod
    def create(cls,group:int|NamedGroup,pubkey:bytes) -> Self:
        return cls(group=NamedGroup.create(group), pubkey=B16Raw.create(pubkey))

    def uncreate(self) -> tuple[int|NamedGroup, bytes]:
        return (self.group.uncreate(), self.pubkey.uncreate())

class Uint32(spec._Integral):
    _BYTE_LENGTH = 4

@dataclass(frozen=True)
class PskIdentity(spec._StructBase):
    _member_names: ClassVar[tuple[str,...]] = ('identity','obfuscated_ticket_age',)
    _member_types: ClassVar[tuple[type[Spec],...]] = (B16Raw,Uint32,)
    identity: B16Raw
    obfuscated_ticket_age: Uint32

    def replace(self, identity:bytes|None=None, obfuscated_ticket_age:int|None=None) -> Self:
        return type(self)((self.identity if identity is None else B16Raw.create(identity)), (self.obfuscated_ticket_age if obfuscated_ticket_age is None else Uint32.create(obfuscated_ticket_age)))

    @classmethod
    def create(cls,identity:bytes,obfuscated_ticket_age:int) -> Self:
        return cls(identity=B16Raw.create(identity), obfuscated_ticket_age=Uint32.create(obfuscated_ticket_age))

    def uncreate(self) -> tuple[bytes, int]:
        return (self.identity.uncreate(), self.obfuscated_ticket_age.uncreate())

@dataclass(frozen=True)
class HpkeSymmetricCipherSuite(spec._StructBase):
    _member_names: ClassVar[tuple[str,...]] = ('kdf_id','aead_id',)
    _member_types: ClassVar[tuple[type[Spec],...]] = (HpkeKdfId,HpkeAeadId,)
    kdf_id: HpkeKdfId
    aead_id: HpkeAeadId

    def replace(self, kdf_id:int|HpkeKdfId|None=None, aead_id:int|HpkeAeadId|None=None) -> Self:
        return type(self)((self.kdf_id if kdf_id is None else HpkeKdfId.create(kdf_id)), (self.aead_id if aead_id is None else HpkeAeadId.create(aead_id)))

    @classmethod
    def create(cls,kdf_id:int|HpkeKdfId,aead_id:int|HpkeAeadId) -> Self:
        return cls(kdf_id=HpkeKdfId.create(kdf_id), aead_id=HpkeAeadId.create(aead_id))

    def uncreate(self) -> tuple[int|HpkeKdfId, int|HpkeAeadId]:
        return (self.kdf_id.uncreate(), self.aead_id.uncreate())

class SeqB8Raw(spec._Sequence[B8Raw]):
    _ITEM_TYPE = B8Raw

    @classmethod
    def create(cls, items: Iterable[bytes]) -> Self:
        return cls(B8Raw.create(item) for item in items)

    def uncreate(self) -> Iterable[bytes]:
        for item in self:
            yield item.uncreate()

class BoundedSeqB8Raw(SeqB8Raw, Spec):
    _LENGTH_TYPES: tuple[type[spec._Integral],...]

    @override
    def packed_size(self) -> int:
        return sum(LT._BYTE_LENGTH for LT in self._LENGTH_TYPES) + super().packed_size()

    @override
    def pack(self) -> bytes:
        raw = super().pack()
        length = len(raw)
        parts = [raw]
        for LT in reversed(self._LENGTH_TYPES):
            parts.append(LT(length).pack())
            length += LT._BYTE_LENGTH
        parts.reverse()
        return b''.join(parts)

    @override
    def pack_to(self, dest: BinaryIO) -> int:
        return Spec.pack_to(self, dest)

    @override
    @classmethod
    def unpack(cls, raw: bytes) -> Self:
        offset = 0
        for LT in cls._LENGTH_TYPES:
            lenlen = LT._BYTE_LENGTH
            if len(raw) < offset + lenlen:
                raise ValueError
            length = LT.unpack(raw[offset:offset+lenlen])
            if len(raw) != offset + lenlen + length:
                raise ValueError
            offset += lenlen
        try:
            return super().unpack(raw[offset:])
        except UnpackError as e:
            raise e.above(raw, {'bounded_size': length, 'data': e.partial}) from e

    @override
    @classmethod
    def unpack_from(cls, src: LimitReader) -> Self:
        lit = iter(cls._LENGTH_TYPES)
        length = next(lit).unpack_from(src)
        for LT in lit:
            len2 = LT.unpack_from(src)
            if length != LT._BYTE_LENGTH + len2:
                raise UnpackError(src.got, f"bounded length should have been {length - LT._BYTE_LENGTH} but got {len2}")
            length = len2
        supraw = src.read(length)
        try:
            return super().unpack(supraw)
        except UnpackError as e:
            raise e.above(src.got, {'bounded_size': length, 'data': e.partial}) from e

class B16SeqB8Raw(BoundedSeqB8Raw):
    _LENGTH_TYPES = (Uint16, )

class PskBinders(spec._Wrapper[B16SeqB8Raw]):
    _DATA_TYPE = B16SeqB8Raw

    @classmethod
    def create(cls, items:Iterable[bytes]) -> Self:
        return cls(data=B16SeqB8Raw.create(items))

    def uncreate(self) -> Iterable[bytes]:
        return self.data.uncreate()

class GenericClientExtension(spec._Selectee[ExtensionTypes, B16Raw]):
    _SELECT_TYPE = ExtensionType
    _DATA_TYPE = B16Raw

    @classmethod
    def create(cls, selector: int|ExtensionType, data: bytes) -> Self:
        return cls(selector=ExtensionType.create(selector), data=B16Raw.create(data))

    def uncreate(self) -> tuple[int|ExtensionType, bytes]:
        return (self.selector.uncreate(), self.data.uncreate())

    def parent(self) -> 'ClientExtension':
        return ClientExtension(self)

class BoundedString(spec.String, Spec):
    _LENGTH_TYPES: tuple[type[spec._Integral],...]

    @override
    def packed_size(self) -> int:
        return sum(LT._BYTE_LENGTH for LT in self._LENGTH_TYPES) + super().packed_size()

    @override
    def pack(self) -> bytes:
        raw = super().pack()
        length = len(raw)
        parts = [raw]
        for LT in reversed(self._LENGTH_TYPES):
            parts.append(LT(length).pack())
            length += LT._BYTE_LENGTH
        parts.reverse()
        return b''.join(parts)

    @override
    def pack_to(self, dest: BinaryIO) -> int:
        return Spec.pack_to(self, dest)

    @override
    @classmethod
    def unpack(cls, raw: bytes) -> Self:
        offset = 0
        for LT in cls._LENGTH_TYPES:
            lenlen = LT._BYTE_LENGTH
            if len(raw) < offset + lenlen:
                raise ValueError
            length = LT.unpack(raw[offset:offset+lenlen])
            if len(raw) != offset + lenlen + length:
                raise ValueError
            offset += lenlen
        try:
            return super().unpack(raw[offset:])
        except UnpackError as e:
            raise e.above(raw, {'bounded_size': length, 'data': e.partial}) from e

    @override
    @classmethod
    def unpack_from(cls, src: LimitReader) -> Self:
        lit = iter(cls._LENGTH_TYPES)
        length = next(lit).unpack_from(src)
        for LT in lit:
            len2 = LT.unpack_from(src)
            if length != LT._BYTE_LENGTH + len2:
                raise UnpackError(src.got, f"bounded length should have been {length - LT._BYTE_LENGTH} but got {len2}")
            length = len2
        supraw = src.read(length)
        try:
            return super().unpack(supraw)
        except UnpackError as e:
            raise e.above(src.got, {'bounded_size': length, 'data': e.partial}) from e

class B16String(BoundedString):
    _LENGTH_TYPES = (Uint16, )

@dataclass(frozen=True)
class ServerNameClientExtensionData(spec._StructBase):
    _member_names: ClassVar[tuple[str,...]] = ('name_type','host_name',)
    _member_types: ClassVar[tuple[type[Spec],...]] = (Uint8,B16String,)
    name_type: Uint8
    host_name: B16String

    def replace(self, name_type:int|None=None, host_name:str|None=None) -> Self:
        return type(self)((self.name_type if name_type is None else Uint8.create(name_type)), (self.host_name if host_name is None else B16String.create(host_name)))

    @classmethod
    def create(cls,name_type:int,host_name:str) -> Self:
        return cls(name_type=Uint8.create(name_type), host_name=B16String.create(host_name))

    def uncreate(self) -> tuple[int, str]:
        return (self.name_type.uncreate(), self.host_name.uncreate())

class BoundedServerNameClientExtensionData(ServerNameClientExtensionData, Spec):
    _LENGTH_TYPES: tuple[type[spec._Integral],...]

    @override
    def packed_size(self) -> int:
        return sum(LT._BYTE_LENGTH for LT in self._LENGTH_TYPES) + super().packed_size()

    @override
    def pack(self) -> bytes:
        raw = super().pack()
        length = len(raw)
        parts = [raw]
        for LT in reversed(self._LENGTH_TYPES):
            parts.append(LT(length).pack())
            length += LT._BYTE_LENGTH
        parts.reverse()
        return b''.join(parts)

    @override
    def pack_to(self, dest: BinaryIO) -> int:
        return Spec.pack_to(self, dest)

    @override
    @classmethod
    def unpack(cls, raw: bytes) -> Self:
        offset = 0
        for LT in cls._LENGTH_TYPES:
            lenlen = LT._BYTE_LENGTH
            if len(raw) < offset + lenlen:
                raise ValueError
            length = LT.unpack(raw[offset:offset+lenlen])
            if len(raw) != offset + lenlen + length:
                raise ValueError
            offset += lenlen
        try:
            return super().unpack(raw[offset:])
        except UnpackError as e:
            raise e.above(raw, {'bounded_size': length, 'data': e.partial}) from e

    @override
    @classmethod
    def unpack_from(cls, src: LimitReader) -> Self:
        lit = iter(cls._LENGTH_TYPES)
        length = next(lit).unpack_from(src)
        for LT in lit:
            len2 = LT.unpack_from(src)
            if length != LT._BYTE_LENGTH + len2:
                raise UnpackError(src.got, f"bounded length should have been {length - LT._BYTE_LENGTH} but got {len2}")
            length = len2
        supraw = src.read(length)
        try:
            return super().unpack(supraw)
        except UnpackError as e:
            raise e.above(src.got, {'bounded_size': length, 'data': e.partial}) from e

class B16ServerNameClientExtensionData(BoundedServerNameClientExtensionData):
    _LENGTH_TYPES = (Uint16, )

class SeqB16ServerNameClientExtensionData(spec._Sequence[B16ServerNameClientExtensionData]):
    _ITEM_TYPE = B16ServerNameClientExtensionData

    @classmethod
    def create(cls, items: Iterable[tuple[int,str]]) -> Self:
        return cls(B16ServerNameClientExtensionData.create(*item) for item in items)

    def uncreate(self) -> Iterable[tuple[int,str]]:
        for item in self:
            yield item.uncreate()

class BoundedSeqB16ServerNameClientExtensionData(SeqB16ServerNameClientExtensionData, Spec):
    _LENGTH_TYPES: tuple[type[spec._Integral],...]

    @override
    def packed_size(self) -> int:
        return sum(LT._BYTE_LENGTH for LT in self._LENGTH_TYPES) + super().packed_size()

    @override
    def pack(self) -> bytes:
        raw = super().pack()
        length = len(raw)
        parts = [raw]
        for LT in reversed(self._LENGTH_TYPES):
            parts.append(LT(length).pack())
            length += LT._BYTE_LENGTH
        parts.reverse()
        return b''.join(parts)

    @override
    def pack_to(self, dest: BinaryIO) -> int:
        return Spec.pack_to(self, dest)

    @override
    @classmethod
    def unpack(cls, raw: bytes) -> Self:
        offset = 0
        for LT in cls._LENGTH_TYPES:
            lenlen = LT._BYTE_LENGTH
            if len(raw) < offset + lenlen:
                raise ValueError
            length = LT.unpack(raw[offset:offset+lenlen])
            if len(raw) != offset + lenlen + length:
                raise ValueError
            offset += lenlen
        try:
            return super().unpack(raw[offset:])
        except UnpackError as e:
            raise e.above(raw, {'bounded_size': length, 'data': e.partial}) from e

    @override
    @classmethod
    def unpack_from(cls, src: LimitReader) -> Self:
        lit = iter(cls._LENGTH_TYPES)
        length = next(lit).unpack_from(src)
        for LT in lit:
            len2 = LT.unpack_from(src)
            if length != LT._BYTE_LENGTH + len2:
                raise UnpackError(src.got, f"bounded length should have been {length - LT._BYTE_LENGTH} but got {len2}")
            length = len2
        supraw = src.read(length)
        try:
            return super().unpack(supraw)
        except UnpackError as e:
            raise e.above(src.got, {'bounded_size': length, 'data': e.partial}) from e

class B16SeqB16ServerNameClientExtensionData(BoundedSeqB16ServerNameClientExtensionData):
    _LENGTH_TYPES = (Uint16, )

class ServerNameClientExtension(spec._SpecificSelectee[ExtensionTypes, B16SeqB16ServerNameClientExtensionData]):
    _SELECT_TYPE = ExtensionType
    _DATA_TYPE = B16SeqB16ServerNameClientExtensionData
    _SELECTOR = ExtensionTypes.SERVER_NAME

    @classmethod
    def create(cls, items:Iterable[tuple[int,str]]) -> Self:
        return cls(data=B16SeqB16ServerNameClientExtensionData.create(items))

    def uncreate(self) -> Iterable[tuple[int,str]]:
        return self.data.uncreate()

    def parent(self) -> 'ClientExtension':
        return ClientExtension(self)

class SeqNamedGroup(spec._Sequence[NamedGroup]):
    _ITEM_TYPE = NamedGroup

    @classmethod
    def create(cls, items: Iterable[int|NamedGroup]) -> Self:
        return cls(NamedGroup.create(item) for item in items)

    def uncreate(self) -> Iterable[int|NamedGroup]:
        for item in self:
            yield item.uncreate()

class BoundedSeqNamedGroup(SeqNamedGroup, Spec):
    _LENGTH_TYPES: tuple[type[spec._Integral],...]

    @override
    def packed_size(self) -> int:
        return sum(LT._BYTE_LENGTH for LT in self._LENGTH_TYPES) + super().packed_size()

    @override
    def pack(self) -> bytes:
        raw = super().pack()
        length = len(raw)
        parts = [raw]
        for LT in reversed(self._LENGTH_TYPES):
            parts.append(LT(length).pack())
            length += LT._BYTE_LENGTH
        parts.reverse()
        return b''.join(parts)

    @override
    def pack_to(self, dest: BinaryIO) -> int:
        return Spec.pack_to(self, dest)

    @override
    @classmethod
    def unpack(cls, raw: bytes) -> Self:
        offset = 0
        for LT in cls._LENGTH_TYPES:
            lenlen = LT._BYTE_LENGTH
            if len(raw) < offset + lenlen:
                raise ValueError
            length = LT.unpack(raw[offset:offset+lenlen])
            if len(raw) != offset + lenlen + length:
                raise ValueError
            offset += lenlen
        try:
            return super().unpack(raw[offset:])
        except UnpackError as e:
            raise e.above(raw, {'bounded_size': length, 'data': e.partial}) from e

    @override
    @classmethod
    def unpack_from(cls, src: LimitReader) -> Self:
        lit = iter(cls._LENGTH_TYPES)
        length = next(lit).unpack_from(src)
        for LT in lit:
            len2 = LT.unpack_from(src)
            if length != LT._BYTE_LENGTH + len2:
                raise UnpackError(src.got, f"bounded length should have been {length - LT._BYTE_LENGTH} but got {len2}")
            length = len2
        supraw = src.read(length)
        try:
            return super().unpack(supraw)
        except UnpackError as e:
            raise e.above(src.got, {'bounded_size': length, 'data': e.partial}) from e

class B16B16SeqNamedGroup(BoundedSeqNamedGroup):
    _LENGTH_TYPES = (Uint16, Uint16)

class SupportedGroupsClientExtension(spec._SpecificSelectee[ExtensionTypes, B16B16SeqNamedGroup]):
    _SELECT_TYPE = ExtensionType
    _DATA_TYPE = B16B16SeqNamedGroup
    _SELECTOR = ExtensionTypes.SUPPORTED_GROUPS

    @classmethod
    def create(cls, items:Iterable[int|NamedGroup]) -> Self:
        return cls(data=B16B16SeqNamedGroup.create(items))

    def uncreate(self) -> Iterable[int|NamedGroup]:
        return self.data.uncreate()

    def parent(self) -> 'ClientExtension':
        return ClientExtension(self)

class SeqSignatureScheme(spec._Sequence[SignatureScheme]):
    _ITEM_TYPE = SignatureScheme

    @classmethod
    def create(cls, items: Iterable[int|SignatureScheme]) -> Self:
        return cls(SignatureScheme.create(item) for item in items)

    def uncreate(self) -> Iterable[int|SignatureScheme]:
        for item in self:
            yield item.uncreate()

class BoundedSeqSignatureScheme(SeqSignatureScheme, Spec):
    _LENGTH_TYPES: tuple[type[spec._Integral],...]

    @override
    def packed_size(self) -> int:
        return sum(LT._BYTE_LENGTH for LT in self._LENGTH_TYPES) + super().packed_size()

    @override
    def pack(self) -> bytes:
        raw = super().pack()
        length = len(raw)
        parts = [raw]
        for LT in reversed(self._LENGTH_TYPES):
            parts.append(LT(length).pack())
            length += LT._BYTE_LENGTH
        parts.reverse()
        return b''.join(parts)

    @override
    def pack_to(self, dest: BinaryIO) -> int:
        return Spec.pack_to(self, dest)

    @override
    @classmethod
    def unpack(cls, raw: bytes) -> Self:
        offset = 0
        for LT in cls._LENGTH_TYPES:
            lenlen = LT._BYTE_LENGTH
            if len(raw) < offset + lenlen:
                raise ValueError
            length = LT.unpack(raw[offset:offset+lenlen])
            if len(raw) != offset + lenlen + length:
                raise ValueError
            offset += lenlen
        try:
            return super().unpack(raw[offset:])
        except UnpackError as e:
            raise e.above(raw, {'bounded_size': length, 'data': e.partial}) from e

    @override
    @classmethod
    def unpack_from(cls, src: LimitReader) -> Self:
        lit = iter(cls._LENGTH_TYPES)
        length = next(lit).unpack_from(src)
        for LT in lit:
            len2 = LT.unpack_from(src)
            if length != LT._BYTE_LENGTH + len2:
                raise UnpackError(src.got, f"bounded length should have been {length - LT._BYTE_LENGTH} but got {len2}")
            length = len2
        supraw = src.read(length)
        try:
            return super().unpack(supraw)
        except UnpackError as e:
            raise e.above(src.got, {'bounded_size': length, 'data': e.partial}) from e

class B16B16SeqSignatureScheme(BoundedSeqSignatureScheme):
    _LENGTH_TYPES = (Uint16, Uint16)

class SignatureAlgorithmsClientExtension(spec._SpecificSelectee[ExtensionTypes, B16B16SeqSignatureScheme]):
    _SELECT_TYPE = ExtensionType
    _DATA_TYPE = B16B16SeqSignatureScheme
    _SELECTOR = ExtensionTypes.SIGNATURE_ALGORITHMS

    @classmethod
    def create(cls, items:Iterable[int|SignatureScheme]) -> Self:
        return cls(data=B16B16SeqSignatureScheme.create(items))

    def uncreate(self) -> Iterable[int|SignatureScheme]:
        return self.data.uncreate()

    def parent(self) -> 'ClientExtension':
        return ClientExtension(self)

class SeqVersion(spec._Sequence[Version]):
    _ITEM_TYPE = Version

    @classmethod
    def create(cls, items: Iterable[int|Version]) -> Self:
        return cls(Version.create(item) for item in items)

    def uncreate(self) -> Iterable[int|Version]:
        for item in self:
            yield item.uncreate()

class BoundedSeqVersion(SeqVersion, Spec):
    _LENGTH_TYPES: tuple[type[spec._Integral],...]

    @override
    def packed_size(self) -> int:
        return sum(LT._BYTE_LENGTH for LT in self._LENGTH_TYPES) + super().packed_size()

    @override
    def pack(self) -> bytes:
        raw = super().pack()
        length = len(raw)
        parts = [raw]
        for LT in reversed(self._LENGTH_TYPES):
            parts.append(LT(length).pack())
            length += LT._BYTE_LENGTH
        parts.reverse()
        return b''.join(parts)

    @override
    def pack_to(self, dest: BinaryIO) -> int:
        return Spec.pack_to(self, dest)

    @override
    @classmethod
    def unpack(cls, raw: bytes) -> Self:
        offset = 0
        for LT in cls._LENGTH_TYPES:
            lenlen = LT._BYTE_LENGTH
            if len(raw) < offset + lenlen:
                raise ValueError
            length = LT.unpack(raw[offset:offset+lenlen])
            if len(raw) != offset + lenlen + length:
                raise ValueError
            offset += lenlen
        try:
            return super().unpack(raw[offset:])
        except UnpackError as e:
            raise e.above(raw, {'bounded_size': length, 'data': e.partial}) from e

    @override
    @classmethod
    def unpack_from(cls, src: LimitReader) -> Self:
        lit = iter(cls._LENGTH_TYPES)
        length = next(lit).unpack_from(src)
        for LT in lit:
            len2 = LT.unpack_from(src)
            if length != LT._BYTE_LENGTH + len2:
                raise UnpackError(src.got, f"bounded length should have been {length - LT._BYTE_LENGTH} but got {len2}")
            length = len2
        supraw = src.read(length)
        try:
            return super().unpack(supraw)
        except UnpackError as e:
            raise e.above(src.got, {'bounded_size': length, 'data': e.partial}) from e

class B16B8SeqVersion(BoundedSeqVersion):
    _LENGTH_TYPES = (Uint16, Uint8)

class SupportedVersionsClientExtension(spec._SpecificSelectee[ExtensionTypes, B16B8SeqVersion]):
    _SELECT_TYPE = ExtensionType
    _DATA_TYPE = B16B8SeqVersion
    _SELECTOR = ExtensionTypes.SUPPORTED_VERSIONS

    @classmethod
    def create(cls, items:Iterable[int|Version]) -> Self:
        return cls(data=B16B8SeqVersion.create(items))

    def uncreate(self) -> Iterable[int|Version]:
        return self.data.uncreate()

    def parent(self) -> 'ClientExtension':
        return ClientExtension(self)

class SeqPskKeyExchangeMode(spec._Sequence[PskKeyExchangeMode]):
    _ITEM_TYPE = PskKeyExchangeMode

    @classmethod
    def create(cls, items: Iterable[int|PskKeyExchangeMode]) -> Self:
        return cls(PskKeyExchangeMode.create(item) for item in items)

    def uncreate(self) -> Iterable[int|PskKeyExchangeMode]:
        for item in self:
            yield item.uncreate()

class BoundedSeqPskKeyExchangeMode(SeqPskKeyExchangeMode, Spec):
    _LENGTH_TYPES: tuple[type[spec._Integral],...]

    @override
    def packed_size(self) -> int:
        return sum(LT._BYTE_LENGTH for LT in self._LENGTH_TYPES) + super().packed_size()

    @override
    def pack(self) -> bytes:
        raw = super().pack()
        length = len(raw)
        parts = [raw]
        for LT in reversed(self._LENGTH_TYPES):
            parts.append(LT(length).pack())
            length += LT._BYTE_LENGTH
        parts.reverse()
        return b''.join(parts)

    @override
    def pack_to(self, dest: BinaryIO) -> int:
        return Spec.pack_to(self, dest)

    @override
    @classmethod
    def unpack(cls, raw: bytes) -> Self:
        offset = 0
        for LT in cls._LENGTH_TYPES:
            lenlen = LT._BYTE_LENGTH
            if len(raw) < offset + lenlen:
                raise ValueError
            length = LT.unpack(raw[offset:offset+lenlen])
            if len(raw) != offset + lenlen + length:
                raise ValueError
            offset += lenlen
        try:
            return super().unpack(raw[offset:])
        except UnpackError as e:
            raise e.above(raw, {'bounded_size': length, 'data': e.partial}) from e

    @override
    @classmethod
    def unpack_from(cls, src: LimitReader) -> Self:
        lit = iter(cls._LENGTH_TYPES)
        length = next(lit).unpack_from(src)
        for LT in lit:
            len2 = LT.unpack_from(src)
            if length != LT._BYTE_LENGTH + len2:
                raise UnpackError(src.got, f"bounded length should have been {length - LT._BYTE_LENGTH} but got {len2}")
            length = len2
        supraw = src.read(length)
        try:
            return super().unpack(supraw)
        except UnpackError as e:
            raise e.above(src.got, {'bounded_size': length, 'data': e.partial}) from e

class B16B8SeqPskKeyExchangeMode(BoundedSeqPskKeyExchangeMode):
    _LENGTH_TYPES = (Uint16, Uint8)

class PskKeyExchangeModesClientExtension(spec._SpecificSelectee[ExtensionTypes, B16B8SeqPskKeyExchangeMode]):
    _SELECT_TYPE = ExtensionType
    _DATA_TYPE = B16B8SeqPskKeyExchangeMode
    _SELECTOR = ExtensionTypes.PSK_KEY_EXCHANGE_MODES

    @classmethod
    def create(cls, items:Iterable[int|PskKeyExchangeMode]) -> Self:
        return cls(data=B16B8SeqPskKeyExchangeMode.create(items))

    def uncreate(self) -> Iterable[int|PskKeyExchangeMode]:
        return self.data.uncreate()

    def parent(self) -> 'ClientExtension':
        return ClientExtension(self)

class SeqKeyShareEntry(spec._Sequence[KeyShareEntry]):
    _ITEM_TYPE = KeyShareEntry

    @classmethod
    def create(cls, items: Iterable[tuple[int|NamedGroup,bytes]]) -> Self:
        return cls(KeyShareEntry.create(*item) for item in items)

    def uncreate(self) -> Iterable[tuple[int|NamedGroup,bytes]]:
        for item in self:
            yield item.uncreate()

class BoundedSeqKeyShareEntry(SeqKeyShareEntry, Spec):
    _LENGTH_TYPES: tuple[type[spec._Integral],...]

    @override
    def packed_size(self) -> int:
        return sum(LT._BYTE_LENGTH for LT in self._LENGTH_TYPES) + super().packed_size()

    @override
    def pack(self) -> bytes:
        raw = super().pack()
        length = len(raw)
        parts = [raw]
        for LT in reversed(self._LENGTH_TYPES):
            parts.append(LT(length).pack())
            length += LT._BYTE_LENGTH
        parts.reverse()
        return b''.join(parts)

    @override
    def pack_to(self, dest: BinaryIO) -> int:
        return Spec.pack_to(self, dest)

    @override
    @classmethod
    def unpack(cls, raw: bytes) -> Self:
        offset = 0
        for LT in cls._LENGTH_TYPES:
            lenlen = LT._BYTE_LENGTH
            if len(raw) < offset + lenlen:
                raise ValueError
            length = LT.unpack(raw[offset:offset+lenlen])
            if len(raw) != offset + lenlen + length:
                raise ValueError
            offset += lenlen
        try:
            return super().unpack(raw[offset:])
        except UnpackError as e:
            raise e.above(raw, {'bounded_size': length, 'data': e.partial}) from e

    @override
    @classmethod
    def unpack_from(cls, src: LimitReader) -> Self:
        lit = iter(cls._LENGTH_TYPES)
        length = next(lit).unpack_from(src)
        for LT in lit:
            len2 = LT.unpack_from(src)
            if length != LT._BYTE_LENGTH + len2:
                raise UnpackError(src.got, f"bounded length should have been {length - LT._BYTE_LENGTH} but got {len2}")
            length = len2
        supraw = src.read(length)
        try:
            return super().unpack(supraw)
        except UnpackError as e:
            raise e.above(src.got, {'bounded_size': length, 'data': e.partial}) from e

class B16B16SeqKeyShareEntry(BoundedSeqKeyShareEntry):
    _LENGTH_TYPES = (Uint16, Uint16)

class KeyShareClientExtension(spec._SpecificSelectee[ExtensionTypes, B16B16SeqKeyShareEntry]):
    _SELECT_TYPE = ExtensionType
    _DATA_TYPE = B16B16SeqKeyShareEntry
    _SELECTOR = ExtensionTypes.KEY_SHARE

    @classmethod
    def create(cls, items:Iterable[tuple[int|NamedGroup,bytes]]) -> Self:
        return cls(data=B16B16SeqKeyShareEntry.create(items))

    def uncreate(self) -> Iterable[tuple[int|NamedGroup,bytes]]:
        return self.data.uncreate()

    def parent(self) -> 'ClientExtension':
        return ClientExtension(self)

@dataclass(frozen=True)
class TicketRequestClientExtensionData(spec._StructBase):
    _member_names: ClassVar[tuple[str,...]] = ('new_session_count','resumption_count',)
    _member_types: ClassVar[tuple[type[Spec],...]] = (Uint8,Uint8,)
    new_session_count: Uint8
    resumption_count: Uint8

    def replace(self, new_session_count:int|None=None, resumption_count:int|None=None) -> Self:
        return type(self)((self.new_session_count if new_session_count is None else Uint8.create(new_session_count)), (self.resumption_count if resumption_count is None else Uint8.create(resumption_count)))

    @classmethod
    def create(cls,new_session_count:int,resumption_count:int) -> Self:
        return cls(new_session_count=Uint8.create(new_session_count), resumption_count=Uint8.create(resumption_count))

    def uncreate(self) -> tuple[int, int]:
        return (self.new_session_count.uncreate(), self.resumption_count.uncreate())

class BoundedTicketRequestClientExtensionData(TicketRequestClientExtensionData, Spec):
    _LENGTH_TYPES: tuple[type[spec._Integral],...]

    @override
    def packed_size(self) -> int:
        return sum(LT._BYTE_LENGTH for LT in self._LENGTH_TYPES) + super().packed_size()

    @override
    def pack(self) -> bytes:
        raw = super().pack()
        length = len(raw)
        parts = [raw]
        for LT in reversed(self._LENGTH_TYPES):
            parts.append(LT(length).pack())
            length += LT._BYTE_LENGTH
        parts.reverse()
        return b''.join(parts)

    @override
    def pack_to(self, dest: BinaryIO) -> int:
        return Spec.pack_to(self, dest)

    @override
    @classmethod
    def unpack(cls, raw: bytes) -> Self:
        offset = 0
        for LT in cls._LENGTH_TYPES:
            lenlen = LT._BYTE_LENGTH
            if len(raw) < offset + lenlen:
                raise ValueError
            length = LT.unpack(raw[offset:offset+lenlen])
            if len(raw) != offset + lenlen + length:
                raise ValueError
            offset += lenlen
        try:
            return super().unpack(raw[offset:])
        except UnpackError as e:
            raise e.above(raw, {'bounded_size': length, 'data': e.partial}) from e

    @override
    @classmethod
    def unpack_from(cls, src: LimitReader) -> Self:
        lit = iter(cls._LENGTH_TYPES)
        length = next(lit).unpack_from(src)
        for LT in lit:
            len2 = LT.unpack_from(src)
            if length != LT._BYTE_LENGTH + len2:
                raise UnpackError(src.got, f"bounded length should have been {length - LT._BYTE_LENGTH} but got {len2}")
            length = len2
        supraw = src.read(length)
        try:
            return super().unpack(supraw)
        except UnpackError as e:
            raise e.above(src.got, {'bounded_size': length, 'data': e.partial}) from e

class B16TicketRequestClientExtensionData(BoundedTicketRequestClientExtensionData):
    _LENGTH_TYPES = (Uint16, )

class TicketRequestClientExtension(spec._SpecificSelectee[ExtensionTypes, B16TicketRequestClientExtensionData]):
    _SELECT_TYPE = ExtensionType
    _DATA_TYPE = B16TicketRequestClientExtensionData
    _SELECTOR = ExtensionTypes.TICKET_REQUEST

    @classmethod
    def create(cls, new_session_count:int, resumption_count:int) -> Self:
        return cls(data=B16TicketRequestClientExtensionData.create(new_session_count, resumption_count))

    def uncreate(self) -> tuple[int,int]:
        return self.data.uncreate()

    def parent(self) -> 'ClientExtension':
        return ClientExtension(self)

    def replace(self, new_session_count: int|None=None, resumption_count: int|None=None) -> Self:
        orig_new_session_count, orig_resumption_count = self.uncreate()
        return self.create((orig_new_session_count if new_session_count is None else new_session_count), (orig_resumption_count if resumption_count is None else resumption_count))

class SeqPskIdentity(spec._Sequence[PskIdentity]):
    _ITEM_TYPE = PskIdentity

    @classmethod
    def create(cls, items: Iterable[tuple[bytes,int]]) -> Self:
        return cls(PskIdentity.create(*item) for item in items)

    def uncreate(self) -> Iterable[tuple[bytes,int]]:
        for item in self:
            yield item.uncreate()

class BoundedSeqPskIdentity(SeqPskIdentity, Spec):
    _LENGTH_TYPES: tuple[type[spec._Integral],...]

    @override
    def packed_size(self) -> int:
        return sum(LT._BYTE_LENGTH for LT in self._LENGTH_TYPES) + super().packed_size()

    @override
    def pack(self) -> bytes:
        raw = super().pack()
        length = len(raw)
        parts = [raw]
        for LT in reversed(self._LENGTH_TYPES):
            parts.append(LT(length).pack())
            length += LT._BYTE_LENGTH
        parts.reverse()
        return b''.join(parts)

    @override
    def pack_to(self, dest: BinaryIO) -> int:
        return Spec.pack_to(self, dest)

    @override
    @classmethod
    def unpack(cls, raw: bytes) -> Self:
        offset = 0
        for LT in cls._LENGTH_TYPES:
            lenlen = LT._BYTE_LENGTH
            if len(raw) < offset + lenlen:
                raise ValueError
            length = LT.unpack(raw[offset:offset+lenlen])
            if len(raw) != offset + lenlen + length:
                raise ValueError
            offset += lenlen
        try:
            return super().unpack(raw[offset:])
        except UnpackError as e:
            raise e.above(raw, {'bounded_size': length, 'data': e.partial}) from e

    @override
    @classmethod
    def unpack_from(cls, src: LimitReader) -> Self:
        lit = iter(cls._LENGTH_TYPES)
        length = next(lit).unpack_from(src)
        for LT in lit:
            len2 = LT.unpack_from(src)
            if length != LT._BYTE_LENGTH + len2:
                raise UnpackError(src.got, f"bounded length should have been {length - LT._BYTE_LENGTH} but got {len2}")
            length = len2
        supraw = src.read(length)
        try:
            return super().unpack(supraw)
        except UnpackError as e:
            raise e.above(src.got, {'bounded_size': length, 'data': e.partial}) from e

class B16SeqPskIdentity(BoundedSeqPskIdentity):
    _LENGTH_TYPES = (Uint16, )

@dataclass(frozen=True)
class PreSharedKeyClientExtensionData(spec._StructBase):
    _member_names: ClassVar[tuple[str,...]] = ('identities','binders',)
    _member_types: ClassVar[tuple[type[Spec],...]] = (B16SeqPskIdentity,PskBinders,)
    identities: B16SeqPskIdentity
    binders: PskBinders

    def replace(self, identities:Iterable[tuple[bytes,int]]|None=None, binders:Iterable[bytes]|None=None) -> Self:
        return type(self)((self.identities if identities is None else B16SeqPskIdentity.create(identities)), (self.binders if binders is None else PskBinders.create(binders)))

    @classmethod
    def create(cls,identities:Iterable[tuple[bytes,int]],binders:Iterable[bytes]) -> Self:
        return cls(identities=B16SeqPskIdentity.create(identities), binders=PskBinders.create(binders))

    def uncreate(self) -> tuple[Iterable[tuple[bytes,int]], Iterable[bytes]]:
        return (self.identities.uncreate(), self.binders.uncreate())

class BoundedPreSharedKeyClientExtensionData(PreSharedKeyClientExtensionData, Spec):
    _LENGTH_TYPES: tuple[type[spec._Integral],...]

    @override
    def packed_size(self) -> int:
        return sum(LT._BYTE_LENGTH for LT in self._LENGTH_TYPES) + super().packed_size()

    @override
    def pack(self) -> bytes:
        raw = super().pack()
        length = len(raw)
        parts = [raw]
        for LT in reversed(self._LENGTH_TYPES):
            parts.append(LT(length).pack())
            length += LT._BYTE_LENGTH
        parts.reverse()
        return b''.join(parts)

    @override
    def pack_to(self, dest: BinaryIO) -> int:
        return Spec.pack_to(self, dest)

    @override
    @classmethod
    def unpack(cls, raw: bytes) -> Self:
        offset = 0
        for LT in cls._LENGTH_TYPES:
            lenlen = LT._BYTE_LENGTH
            if len(raw) < offset + lenlen:
                raise ValueError
            length = LT.unpack(raw[offset:offset+lenlen])
            if len(raw) != offset + lenlen + length:
                raise ValueError
            offset += lenlen
        try:
            return super().unpack(raw[offset:])
        except UnpackError as e:
            raise e.above(raw, {'bounded_size': length, 'data': e.partial}) from e

    @override
    @classmethod
    def unpack_from(cls, src: LimitReader) -> Self:
        lit = iter(cls._LENGTH_TYPES)
        length = next(lit).unpack_from(src)
        for LT in lit:
            len2 = LT.unpack_from(src)
            if length != LT._BYTE_LENGTH + len2:
                raise UnpackError(src.got, f"bounded length should have been {length - LT._BYTE_LENGTH} but got {len2}")
            length = len2
        supraw = src.read(length)
        try:
            return super().unpack(supraw)
        except UnpackError as e:
            raise e.above(src.got, {'bounded_size': length, 'data': e.partial}) from e

class B16PreSharedKeyClientExtensionData(BoundedPreSharedKeyClientExtensionData):
    _LENGTH_TYPES = (Uint16, )

class PreSharedKeyClientExtension(spec._SpecificSelectee[ExtensionTypes, B16PreSharedKeyClientExtensionData]):
    _SELECT_TYPE = ExtensionType
    _DATA_TYPE = B16PreSharedKeyClientExtensionData
    _SELECTOR = ExtensionTypes.PRE_SHARED_KEY

    @classmethod
    def create(cls, identities:Iterable[tuple[bytes,int]], binders:Iterable[bytes]) -> Self:
        return cls(data=B16PreSharedKeyClientExtensionData.create(identities, binders))

    def uncreate(self) -> tuple[Iterable[tuple[bytes,int]],Iterable[bytes]]:
        return self.data.uncreate()

    def parent(self) -> 'ClientExtension':
        return ClientExtension(self)

    def replace(self, identities: Iterable[tuple[bytes,int]]|None=None, binders: Iterable[bytes]|None=None) -> Self:
        orig_identities, orig_binders = self.uncreate()
        return self.create((orig_identities if identities is None else identities), (orig_binders if binders is None else binders))

@dataclass(frozen=True)
class OuterECHClientHelloData(spec._StructBase):
    _member_names: ClassVar[tuple[str,...]] = ('cipher_suite','config_id','enc','payload',)
    _member_types: ClassVar[tuple[type[Spec],...]] = (HpkeSymmetricCipherSuite,Uint8,B16Raw,B16Raw,)
    cipher_suite: HpkeSymmetricCipherSuite
    config_id: Uint8
    enc: B16Raw
    payload: B16Raw

    def replace(self, cipher_suite:tuple[int|HpkeKdfId,int|HpkeAeadId]|None=None, config_id:int|None=None, enc:bytes|None=None, payload:bytes|None=None) -> Self:
        return type(self)((self.cipher_suite if cipher_suite is None else HpkeSymmetricCipherSuite.create(*cipher_suite)), (self.config_id if config_id is None else Uint8.create(config_id)), (self.enc if enc is None else B16Raw.create(enc)), (self.payload if payload is None else B16Raw.create(payload)))

    @classmethod
    def create(cls,cipher_suite:tuple[int|HpkeKdfId,int|HpkeAeadId],config_id:int,enc:bytes,payload:bytes) -> Self:
        return cls(cipher_suite=HpkeSymmetricCipherSuite.create(*cipher_suite), config_id=Uint8.create(config_id), enc=B16Raw.create(enc), payload=B16Raw.create(payload))

    def uncreate(self) -> tuple[tuple[int|HpkeKdfId,int|HpkeAeadId], int, bytes, bytes]:
        return (self.cipher_suite.uncreate(), self.config_id.uncreate(), self.enc.uncreate(), self.payload.uncreate())

class OuterECHClientHello(spec._SpecificSelectee[ECHClientHelloTypes, OuterECHClientHelloData]):
    _SELECT_TYPE = ECHClientHelloType
    _DATA_TYPE = OuterECHClientHelloData
    _SELECTOR = ECHClientHelloTypes.OUTER

    @classmethod
    def create(cls, cipher_suite:tuple[int|HpkeKdfId,int|HpkeAeadId], config_id:int, enc:bytes, payload:bytes) -> Self:
        return cls(data=OuterECHClientHelloData.create(cipher_suite, config_id, enc, payload))

    def uncreate(self) -> tuple[tuple[int|HpkeKdfId,int|HpkeAeadId],int,bytes,bytes]:
        return self.data.uncreate()

    def parent(self) -> 'ECHClientHello':
        return ECHClientHello(self)

    def replace(self, cipher_suite: tuple[int|HpkeKdfId,int|HpkeAeadId]|None=None, config_id: int|None=None, enc: bytes|None=None, payload: bytes|None=None) -> Self:
        orig_cipher_suite, orig_config_id, orig_enc, orig_payload = self.uncreate()
        return self.create((orig_cipher_suite if cipher_suite is None else cipher_suite), (orig_config_id if config_id is None else config_id), (orig_enc if enc is None else enc), (orig_payload if payload is None else payload))

class InnerECHClientHello(spec._SpecificSelectee[ECHClientHelloTypes, spec.Empty]):
    _SELECT_TYPE = ECHClientHelloType
    _DATA_TYPE = spec.Empty
    _SELECTOR = ECHClientHelloTypes.INNER

    @classmethod
    def create(cls) -> Self:
        return cls(data=spec.Empty.create())

    def uncreate(self) -> tuple[()]:
        return self.data.uncreate()

    def parent(self) -> 'ECHClientHello':
        return ECHClientHello(self)


ECHClientHelloVariant = OuterECHClientHello | InnerECHClientHello

class ECHClientHello(spec._Select[ECHClientHelloTypes]):
    _SELECT_TYPE = ECHClientHelloType
    _GENERIC_TYPE = None
    _SELECTEES = {ECHClientHelloTypes.OUTER:OuterECHClientHello, ECHClientHelloTypes.INNER:InnerECHClientHello}

    def __init__(self, value: ECHClientHelloVariant) -> None:
        super().__init__(value)
        self._value: ECHClientHelloVariant = value

    @property
    def variant(self) -> ECHClientHelloVariant:
        return self._value

    @classmethod
    def create(cls, variant: ECHClientHelloVariant) -> Self:
        return cls(variant)

    def uncreate(self) -> ECHClientHelloVariant:
        return self.variant

class BoundedECHClientHello(ECHClientHello, Spec):
    _LENGTH_TYPES: tuple[type[spec._Integral],...]

    @override
    def packed_size(self) -> int:
        return sum(LT._BYTE_LENGTH for LT in self._LENGTH_TYPES) + super().packed_size()

    @override
    def pack(self) -> bytes:
        raw = super().pack()
        length = len(raw)
        parts = [raw]
        for LT in reversed(self._LENGTH_TYPES):
            parts.append(LT(length).pack())
            length += LT._BYTE_LENGTH
        parts.reverse()
        return b''.join(parts)

    @override
    def pack_to(self, dest: BinaryIO) -> int:
        return Spec.pack_to(self, dest)

    @override
    @classmethod
    def unpack(cls, raw: bytes) -> Self:
        offset = 0
        for LT in cls._LENGTH_TYPES:
            lenlen = LT._BYTE_LENGTH
            if len(raw) < offset + lenlen:
                raise ValueError
            length = LT.unpack(raw[offset:offset+lenlen])
            if len(raw) != offset + lenlen + length:
                raise ValueError
            offset += lenlen
        try:
            return super().unpack(raw[offset:])
        except UnpackError as e:
            raise e.above(raw, {'bounded_size': length, 'data': e.partial}) from e

    @override
    @classmethod
    def unpack_from(cls, src: LimitReader) -> Self:
        lit = iter(cls._LENGTH_TYPES)
        length = next(lit).unpack_from(src)
        for LT in lit:
            len2 = LT.unpack_from(src)
            if length != LT._BYTE_LENGTH + len2:
                raise UnpackError(src.got, f"bounded length should have been {length - LT._BYTE_LENGTH} but got {len2}")
            length = len2
        supraw = src.read(length)
        try:
            return super().unpack(supraw)
        except UnpackError as e:
            raise e.above(src.got, {'bounded_size': length, 'data': e.partial}) from e

class B16ECHClientHello(BoundedECHClientHello):
    _LENGTH_TYPES = (Uint16, )

class EncryptedClientHelloClientExtension(spec._SpecificSelectee[ExtensionTypes, B16ECHClientHello]):
    _SELECT_TYPE = ExtensionType
    _DATA_TYPE = B16ECHClientHello
    _SELECTOR = ExtensionTypes.ENCRYPTED_CLIENT_HELLO

    @classmethod
    def create(cls, variant:ECHClientHelloVariant) -> Self:
        return cls(data=B16ECHClientHello.create(variant))

    def uncreate(self) -> ECHClientHelloVariant:
        return self.data.uncreate()

    def parent(self) -> 'ClientExtension':
        return ClientExtension(self)


ClientExtensionVariant = ServerNameClientExtension | SupportedGroupsClientExtension | SignatureAlgorithmsClientExtension | SupportedVersionsClientExtension | PskKeyExchangeModesClientExtension | KeyShareClientExtension | TicketRequestClientExtension | PreSharedKeyClientExtension | EncryptedClientHelloClientExtension | GenericClientExtension

class ClientExtension(spec._Select[ExtensionTypes]):
    _SELECT_TYPE = ExtensionType
    _GENERIC_TYPE = GenericClientExtension
    _SELECTEES = {ExtensionTypes.SERVER_NAME:ServerNameClientExtension, ExtensionTypes.SUPPORTED_GROUPS:SupportedGroupsClientExtension, ExtensionTypes.SIGNATURE_ALGORITHMS:SignatureAlgorithmsClientExtension, ExtensionTypes.SUPPORTED_VERSIONS:SupportedVersionsClientExtension, ExtensionTypes.PSK_KEY_EXCHANGE_MODES:PskKeyExchangeModesClientExtension, ExtensionTypes.KEY_SHARE:KeyShareClientExtension, ExtensionTypes.TICKET_REQUEST:TicketRequestClientExtension, ExtensionTypes.PRE_SHARED_KEY:PreSharedKeyClientExtension, ExtensionTypes.ENCRYPTED_CLIENT_HELLO:EncryptedClientHelloClientExtension}

    def __init__(self, value: ClientExtensionVariant) -> None:
        super().__init__(value)
        self._value: ClientExtensionVariant = value

    @property
    def variant(self) -> ClientExtensionVariant:
        return self._value

    @classmethod
    def create(cls, variant: ClientExtensionVariant) -> Self:
        return cls(variant)

    def uncreate(self) -> ClientExtensionVariant:
        return self.variant

class ECHConfigVersions(enum.IntEnum):
    DRAFT_24 = 65037

    def parent(self) -> 'ECHConfigVersion':
        return ECHConfigVersion(value=self.value)
    def __str__(self) -> str:
        return f'{type(self).__name__}.{self.name}'

class ECHConfigVersion(spec._NamedConstBase[ECHConfigVersions]):
    _T = ECHConfigVersions
    _V = Uint16
    _BYTE_LENGTH = Uint16._BYTE_LENGTH
    DRAFT_24: 'ECHConfigVersion'

    def __init__(self, value: int) -> None:
        self._subclass_init(value)

class SeqHpkeSymmetricCipherSuite(spec._Sequence[HpkeSymmetricCipherSuite]):
    _ITEM_TYPE = HpkeSymmetricCipherSuite

    @classmethod
    def create(cls, items: Iterable[tuple[int|HpkeKdfId,int|HpkeAeadId]]) -> Self:
        return cls(HpkeSymmetricCipherSuite.create(*item) for item in items)

    def uncreate(self) -> Iterable[tuple[int|HpkeKdfId,int|HpkeAeadId]]:
        for item in self:
            yield item.uncreate()

class BoundedSeqHpkeSymmetricCipherSuite(SeqHpkeSymmetricCipherSuite, Spec):
    _LENGTH_TYPES: tuple[type[spec._Integral],...]

    @override
    def packed_size(self) -> int:
        return sum(LT._BYTE_LENGTH for LT in self._LENGTH_TYPES) + super().packed_size()

    @override
    def pack(self) -> bytes:
        raw = super().pack()
        length = len(raw)
        parts = [raw]
        for LT in reversed(self._LENGTH_TYPES):
            parts.append(LT(length).pack())
            length += LT._BYTE_LENGTH
        parts.reverse()
        return b''.join(parts)

    @override
    def pack_to(self, dest: BinaryIO) -> int:
        return Spec.pack_to(self, dest)

    @override
    @classmethod
    def unpack(cls, raw: bytes) -> Self:
        offset = 0
        for LT in cls._LENGTH_TYPES:
            lenlen = LT._BYTE_LENGTH
            if len(raw) < offset + lenlen:
                raise ValueError
            length = LT.unpack(raw[offset:offset+lenlen])
            if len(raw) != offset + lenlen + length:
                raise ValueError
            offset += lenlen
        try:
            return super().unpack(raw[offset:])
        except UnpackError as e:
            raise e.above(raw, {'bounded_size': length, 'data': e.partial}) from e

    @override
    @classmethod
    def unpack_from(cls, src: LimitReader) -> Self:
        lit = iter(cls._LENGTH_TYPES)
        length = next(lit).unpack_from(src)
        for LT in lit:
            len2 = LT.unpack_from(src)
            if length != LT._BYTE_LENGTH + len2:
                raise UnpackError(src.got, f"bounded length should have been {length - LT._BYTE_LENGTH} but got {len2}")
            length = len2
        supraw = src.read(length)
        try:
            return super().unpack(supraw)
        except UnpackError as e:
            raise e.above(src.got, {'bounded_size': length, 'data': e.partial}) from e

class B16SeqHpkeSymmetricCipherSuite(BoundedSeqHpkeSymmetricCipherSuite):
    _LENGTH_TYPES = (Uint16, )

@dataclass(frozen=True)
class KeyConfig(spec._StructBase):
    _member_names: ClassVar[tuple[str,...]] = ('config_id','kem_id','public_key','cipher_suites',)
    _member_types: ClassVar[tuple[type[Spec],...]] = (Uint8,HpkeKemId,B16Raw,B16SeqHpkeSymmetricCipherSuite,)
    config_id: Uint8
    kem_id: HpkeKemId
    public_key: B16Raw
    cipher_suites: B16SeqHpkeSymmetricCipherSuite

    def replace(self, config_id:int|None=None, kem_id:int|HpkeKemId|None=None, public_key:bytes|None=None, cipher_suites:Iterable[tuple[int|HpkeKdfId,int|HpkeAeadId]]|None=None) -> Self:
        return type(self)((self.config_id if config_id is None else Uint8.create(config_id)), (self.kem_id if kem_id is None else HpkeKemId.create(kem_id)), (self.public_key if public_key is None else B16Raw.create(public_key)), (self.cipher_suites if cipher_suites is None else B16SeqHpkeSymmetricCipherSuite.create(cipher_suites)))

    @classmethod
    def create(cls,config_id:int,kem_id:int|HpkeKemId,public_key:bytes,cipher_suites:Iterable[tuple[int|HpkeKdfId,int|HpkeAeadId]]) -> Self:
        return cls(config_id=Uint8.create(config_id), kem_id=HpkeKemId.create(kem_id), public_key=B16Raw.create(public_key), cipher_suites=B16SeqHpkeSymmetricCipherSuite.create(cipher_suites))

    def uncreate(self) -> tuple[int, int|HpkeKemId, bytes, Iterable[tuple[int|HpkeKdfId,int|HpkeAeadId]]]:
        return (self.config_id.uncreate(), self.kem_id.uncreate(), self.public_key.uncreate(), self.cipher_suites.uncreate())

class B8String(BoundedString):
    _LENGTH_TYPES = (Uint8, )

@dataclass(frozen=True)
class Extension(spec._StructBase):
    _member_names: ClassVar[tuple[str,...]] = ('typ','data',)
    _member_types: ClassVar[tuple[type[Spec],...]] = (ECHConfigExtensionType,B16Raw,)
    typ: ECHConfigExtensionType
    data: B16Raw

    def replace(self, typ:int|ECHConfigExtensionType|None=None, data:bytes|None=None) -> Self:
        return type(self)((self.typ if typ is None else ECHConfigExtensionType.create(typ)), (self.data if data is None else B16Raw.create(data)))

    @classmethod
    def create(cls,typ:int|ECHConfigExtensionType,data:bytes) -> Self:
        return cls(typ=ECHConfigExtensionType.create(typ), data=B16Raw.create(data))

    def uncreate(self) -> tuple[int|ECHConfigExtensionType, bytes]:
        return (self.typ.uncreate(), self.data.uncreate())

class SeqExtension(spec._Sequence[Extension]):
    _ITEM_TYPE = Extension

    @classmethod
    def create(cls, items: Iterable[tuple[int|ECHConfigExtensionType,bytes]]) -> Self:
        return cls(Extension.create(*item) for item in items)

    def uncreate(self) -> Iterable[tuple[int|ECHConfigExtensionType,bytes]]:
        for item in self:
            yield item.uncreate()

class BoundedSeqExtension(SeqExtension, Spec):
    _LENGTH_TYPES: tuple[type[spec._Integral],...]

    @override
    def packed_size(self) -> int:
        return sum(LT._BYTE_LENGTH for LT in self._LENGTH_TYPES) + super().packed_size()

    @override
    def pack(self) -> bytes:
        raw = super().pack()
        length = len(raw)
        parts = [raw]
        for LT in reversed(self._LENGTH_TYPES):
            parts.append(LT(length).pack())
            length += LT._BYTE_LENGTH
        parts.reverse()
        return b''.join(parts)

    @override
    def pack_to(self, dest: BinaryIO) -> int:
        return Spec.pack_to(self, dest)

    @override
    @classmethod
    def unpack(cls, raw: bytes) -> Self:
        offset = 0
        for LT in cls._LENGTH_TYPES:
            lenlen = LT._BYTE_LENGTH
            if len(raw) < offset + lenlen:
                raise ValueError
            length = LT.unpack(raw[offset:offset+lenlen])
            if len(raw) != offset + lenlen + length:
                raise ValueError
            offset += lenlen
        try:
            return super().unpack(raw[offset:])
        except UnpackError as e:
            raise e.above(raw, {'bounded_size': length, 'data': e.partial}) from e

    @override
    @classmethod
    def unpack_from(cls, src: LimitReader) -> Self:
        lit = iter(cls._LENGTH_TYPES)
        length = next(lit).unpack_from(src)
        for LT in lit:
            len2 = LT.unpack_from(src)
            if length != LT._BYTE_LENGTH + len2:
                raise UnpackError(src.got, f"bounded length should have been {length - LT._BYTE_LENGTH} but got {len2}")
            length = len2
        supraw = src.read(length)
        try:
            return super().unpack(supraw)
        except UnpackError as e:
            raise e.above(src.got, {'bounded_size': length, 'data': e.partial}) from e

class B16SeqExtension(BoundedSeqExtension):
    _LENGTH_TYPES = (Uint16, )

@dataclass(frozen=True)
class Draft24ECHConfigData(spec._StructBase):
    _member_names: ClassVar[tuple[str,...]] = ('key_config','maximum_name_length','public_name','extensions',)
    _member_types: ClassVar[tuple[type[Spec],...]] = (KeyConfig,Uint8,B8String,B16SeqExtension,)
    key_config: KeyConfig
    maximum_name_length: Uint8
    public_name: B8String
    extensions: B16SeqExtension

    def replace(self, key_config:tuple[int,int|HpkeKemId,bytes,Iterable[tuple[int|HpkeKdfId,int|HpkeAeadId]]]|None=None, maximum_name_length:int|None=None, public_name:str|None=None, extensions:Iterable[tuple[int|ECHConfigExtensionType,bytes]]|None=None) -> Self:
        return type(self)((self.key_config if key_config is None else KeyConfig.create(*key_config)), (self.maximum_name_length if maximum_name_length is None else Uint8.create(maximum_name_length)), (self.public_name if public_name is None else B8String.create(public_name)), (self.extensions if extensions is None else B16SeqExtension.create(extensions)))

    @classmethod
    def create(cls,key_config:tuple[int,int|HpkeKemId,bytes,Iterable[tuple[int|HpkeKdfId,int|HpkeAeadId]]],maximum_name_length:int,public_name:str,extensions:Iterable[tuple[int|ECHConfigExtensionType,bytes]]) -> Self:
        return cls(key_config=KeyConfig.create(*key_config), maximum_name_length=Uint8.create(maximum_name_length), public_name=B8String.create(public_name), extensions=B16SeqExtension.create(extensions))

    def uncreate(self) -> tuple[tuple[int,int|HpkeKemId,bytes,Iterable[tuple[int|HpkeKdfId,int|HpkeAeadId]]], int, str, Iterable[tuple[int|ECHConfigExtensionType,bytes]]]:
        return (self.key_config.uncreate(), self.maximum_name_length.uncreate(), self.public_name.uncreate(), self.extensions.uncreate())

class BoundedDraft24ECHConfigData(Draft24ECHConfigData, Spec):
    _LENGTH_TYPES: tuple[type[spec._Integral],...]

    @override
    def packed_size(self) -> int:
        return sum(LT._BYTE_LENGTH for LT in self._LENGTH_TYPES) + super().packed_size()

    @override
    def pack(self) -> bytes:
        raw = super().pack()
        length = len(raw)
        parts = [raw]
        for LT in reversed(self._LENGTH_TYPES):
            parts.append(LT(length).pack())
            length += LT._BYTE_LENGTH
        parts.reverse()
        return b''.join(parts)

    @override
    def pack_to(self, dest: BinaryIO) -> int:
        return Spec.pack_to(self, dest)

    @override
    @classmethod
    def unpack(cls, raw: bytes) -> Self:
        offset = 0
        for LT in cls._LENGTH_TYPES:
            lenlen = LT._BYTE_LENGTH
            if len(raw) < offset + lenlen:
                raise ValueError
            length = LT.unpack(raw[offset:offset+lenlen])
            if len(raw) != offset + lenlen + length:
                raise ValueError
            offset += lenlen
        try:
            return super().unpack(raw[offset:])
        except UnpackError as e:
            raise e.above(raw, {'bounded_size': length, 'data': e.partial}) from e

    @override
    @classmethod
    def unpack_from(cls, src: LimitReader) -> Self:
        lit = iter(cls._LENGTH_TYPES)
        length = next(lit).unpack_from(src)
        for LT in lit:
            len2 = LT.unpack_from(src)
            if length != LT._BYTE_LENGTH + len2:
                raise UnpackError(src.got, f"bounded length should have been {length - LT._BYTE_LENGTH} but got {len2}")
            length = len2
        supraw = src.read(length)
        try:
            return super().unpack(supraw)
        except UnpackError as e:
            raise e.above(src.got, {'bounded_size': length, 'data': e.partial}) from e

class B16Draft24ECHConfigData(BoundedDraft24ECHConfigData):
    _LENGTH_TYPES = (Uint16, )

class Draft24ECHConfig(spec._SpecificSelectee[ECHConfigVersions, B16Draft24ECHConfigData]):
    _SELECT_TYPE = ECHConfigVersion
    _DATA_TYPE = B16Draft24ECHConfigData
    _SELECTOR = ECHConfigVersions.DRAFT_24

    @classmethod
    def create(cls, key_config:tuple[int,int|HpkeKemId,bytes,Iterable[tuple[int|HpkeKdfId,int|HpkeAeadId]]], maximum_name_length:int, public_name:str, extensions:Iterable[tuple[int|ECHConfigExtensionType,bytes]]) -> Self:
        return cls(data=B16Draft24ECHConfigData.create(key_config, maximum_name_length, public_name, extensions))

    def uncreate(self) -> tuple[tuple[int,int|HpkeKemId,bytes,Iterable[tuple[int|HpkeKdfId,int|HpkeAeadId]]],int,str,Iterable[tuple[int|ECHConfigExtensionType,bytes]]]:
        return self.data.uncreate()

    def parent(self) -> 'ECHConfig':
        return ECHConfig(self)

    def replace(self, key_config: tuple[int,int|HpkeKemId,bytes,Iterable[tuple[int|HpkeKdfId,int|HpkeAeadId]]]|None=None, maximum_name_length: int|None=None, public_name: str|None=None, extensions: Iterable[tuple[int|ECHConfigExtensionType,bytes]]|None=None) -> Self:
        orig_key_config, orig_maximum_name_length, orig_public_name, orig_extensions = self.uncreate()
        return self.create((orig_key_config if key_config is None else key_config), (orig_maximum_name_length if maximum_name_length is None else maximum_name_length), (orig_public_name if public_name is None else public_name), (orig_extensions if extensions is None else extensions))


ECHConfigVariant = Draft24ECHConfig

class ECHConfig(spec._Select[ECHConfigVersions]):
    _SELECT_TYPE = ECHConfigVersion
    _GENERIC_TYPE = None
    _SELECTEES = {ECHConfigVersions.DRAFT_24:Draft24ECHConfig}

    def __init__(self, value: ECHConfigVariant) -> None:
        super().__init__(value)
        self._value: ECHConfigVariant = value

    @property
    def variant(self) -> ECHConfigVariant:
        return self._value

    @classmethod
    def create(cls, variant: ECHConfigVariant) -> Self:
        return cls(variant)

    def uncreate(self) -> ECHConfigVariant:
        return self.variant

class SeqECHConfigVariant(spec._Sequence[ECHConfigVariant]):
    _ITEM_TYPE = ECHConfigVariant

    @classmethod
    def create(cls, items: Iterable[ECHConfigVariant]) -> Self:
        return cls(item for item in items)

    def uncreate(self) -> Iterable[ECHConfigVariant]:
        for item in self:
            yield item

class BoundedSeqECHConfigVariant(SeqECHConfigVariant, Spec):
    _LENGTH_TYPES: tuple[type[spec._Integral],...]

    @override
    def packed_size(self) -> int:
        return sum(LT._BYTE_LENGTH for LT in self._LENGTH_TYPES) + super().packed_size()

    @override
    def pack(self) -> bytes:
        raw = super().pack()
        length = len(raw)
        parts = [raw]
        for LT in reversed(self._LENGTH_TYPES):
            parts.append(LT(length).pack())
            length += LT._BYTE_LENGTH
        parts.reverse()
        return b''.join(parts)

    @override
    def pack_to(self, dest: BinaryIO) -> int:
        return Spec.pack_to(self, dest)

    @override
    @classmethod
    def unpack(cls, raw: bytes) -> Self:
        offset = 0
        for LT in cls._LENGTH_TYPES:
            lenlen = LT._BYTE_LENGTH
            if len(raw) < offset + lenlen:
                raise ValueError
            length = LT.unpack(raw[offset:offset+lenlen])
            if len(raw) != offset + lenlen + length:
                raise ValueError
            offset += lenlen
        try:
            return super().unpack(raw[offset:])
        except UnpackError as e:
            raise e.above(raw, {'bounded_size': length, 'data': e.partial}) from e

    @override
    @classmethod
    def unpack_from(cls, src: LimitReader) -> Self:
        lit = iter(cls._LENGTH_TYPES)
        length = next(lit).unpack_from(src)
        for LT in lit:
            len2 = LT.unpack_from(src)
            if length != LT._BYTE_LENGTH + len2:
                raise UnpackError(src.got, f"bounded length should have been {length - LT._BYTE_LENGTH} but got {len2}")
            length = len2
        supraw = src.read(length)
        try:
            return super().unpack(supraw)
        except UnpackError as e:
            raise e.above(src.got, {'bounded_size': length, 'data': e.partial}) from e

class B16SeqECHConfigVariant(BoundedSeqECHConfigVariant):
    _LENGTH_TYPES = (Uint16, )

class ECHConfigList(spec._Wrapper[B16SeqECHConfigVariant]):
    _DATA_TYPE = B16SeqECHConfigVariant

    @classmethod
    def create(cls, items:Iterable[ECHConfigVariant]) -> Self:
        return cls(data=B16SeqECHConfigVariant.create(items))

    def uncreate(self) -> Iterable[ECHConfigVariant]:
        return self.data.uncreate()

class GenericServerExtension(spec._Selectee[ExtensionTypes, B16Raw]):
    _SELECT_TYPE = ExtensionType
    _DATA_TYPE = B16Raw

    @classmethod
    def create(cls, selector: int|ExtensionType, data: bytes) -> Self:
        return cls(selector=ExtensionType.create(selector), data=B16Raw.create(data))

    def uncreate(self) -> tuple[int|ExtensionType, bytes]:
        return (self.selector.uncreate(), self.data.uncreate())

    def parent(self) -> 'ServerExtension':
        return ServerExtension(self)

@dataclass(frozen=True)
class ServerNameServerExtensionData(spec._StructBase):
    _member_names: ClassVar[tuple[str,...]] = ('name_type','host_name',)
    _member_types: ClassVar[tuple[type[Spec],...]] = (Uint8,B16String,)
    name_type: Uint8
    host_name: B16String

    def replace(self, name_type:int|None=None, host_name:str|None=None) -> Self:
        return type(self)((self.name_type if name_type is None else Uint8.create(name_type)), (self.host_name if host_name is None else B16String.create(host_name)))

    @classmethod
    def create(cls,name_type:int,host_name:str) -> Self:
        return cls(name_type=Uint8.create(name_type), host_name=B16String.create(host_name))

    def uncreate(self) -> tuple[int, str]:
        return (self.name_type.uncreate(), self.host_name.uncreate())

class BoundedServerNameServerExtensionData(ServerNameServerExtensionData, Spec):
    _LENGTH_TYPES: tuple[type[spec._Integral],...]

    @override
    def packed_size(self) -> int:
        return sum(LT._BYTE_LENGTH for LT in self._LENGTH_TYPES) + super().packed_size()

    @override
    def pack(self) -> bytes:
        raw = super().pack()
        length = len(raw)
        parts = [raw]
        for LT in reversed(self._LENGTH_TYPES):
            parts.append(LT(length).pack())
            length += LT._BYTE_LENGTH
        parts.reverse()
        return b''.join(parts)

    @override
    def pack_to(self, dest: BinaryIO) -> int:
        return Spec.pack_to(self, dest)

    @override
    @classmethod
    def unpack(cls, raw: bytes) -> Self:
        offset = 0
        for LT in cls._LENGTH_TYPES:
            lenlen = LT._BYTE_LENGTH
            if len(raw) < offset + lenlen:
                raise ValueError
            length = LT.unpack(raw[offset:offset+lenlen])
            if len(raw) != offset + lenlen + length:
                raise ValueError
            offset += lenlen
        try:
            return super().unpack(raw[offset:])
        except UnpackError as e:
            raise e.above(raw, {'bounded_size': length, 'data': e.partial}) from e

    @override
    @classmethod
    def unpack_from(cls, src: LimitReader) -> Self:
        lit = iter(cls._LENGTH_TYPES)
        length = next(lit).unpack_from(src)
        for LT in lit:
            len2 = LT.unpack_from(src)
            if length != LT._BYTE_LENGTH + len2:
                raise UnpackError(src.got, f"bounded length should have been {length - LT._BYTE_LENGTH} but got {len2}")
            length = len2
        supraw = src.read(length)
        try:
            return super().unpack(supraw)
        except UnpackError as e:
            raise e.above(src.got, {'bounded_size': length, 'data': e.partial}) from e

class B16ServerNameServerExtensionData(BoundedServerNameServerExtensionData):
    _LENGTH_TYPES = (Uint16, )

class SeqB16ServerNameServerExtensionData(spec._Sequence[B16ServerNameServerExtensionData]):
    _ITEM_TYPE = B16ServerNameServerExtensionData

    @classmethod
    def create(cls, items: Iterable[tuple[int,str]]) -> Self:
        return cls(B16ServerNameServerExtensionData.create(*item) for item in items)

    def uncreate(self) -> Iterable[tuple[int,str]]:
        for item in self:
            yield item.uncreate()

class BoundedSeqB16ServerNameServerExtensionData(SeqB16ServerNameServerExtensionData, Spec):
    _LENGTH_TYPES: tuple[type[spec._Integral],...]

    @override
    def packed_size(self) -> int:
        return sum(LT._BYTE_LENGTH for LT in self._LENGTH_TYPES) + super().packed_size()

    @override
    def pack(self) -> bytes:
        raw = super().pack()
        length = len(raw)
        parts = [raw]
        for LT in reversed(self._LENGTH_TYPES):
            parts.append(LT(length).pack())
            length += LT._BYTE_LENGTH
        parts.reverse()
        return b''.join(parts)

    @override
    def pack_to(self, dest: BinaryIO) -> int:
        return Spec.pack_to(self, dest)

    @override
    @classmethod
    def unpack(cls, raw: bytes) -> Self:
        offset = 0
        for LT in cls._LENGTH_TYPES:
            lenlen = LT._BYTE_LENGTH
            if len(raw) < offset + lenlen:
                raise ValueError
            length = LT.unpack(raw[offset:offset+lenlen])
            if len(raw) != offset + lenlen + length:
                raise ValueError
            offset += lenlen
        try:
            return super().unpack(raw[offset:])
        except UnpackError as e:
            raise e.above(raw, {'bounded_size': length, 'data': e.partial}) from e

    @override
    @classmethod
    def unpack_from(cls, src: LimitReader) -> Self:
        lit = iter(cls._LENGTH_TYPES)
        length = next(lit).unpack_from(src)
        for LT in lit:
            len2 = LT.unpack_from(src)
            if length != LT._BYTE_LENGTH + len2:
                raise UnpackError(src.got, f"bounded length should have been {length - LT._BYTE_LENGTH} but got {len2}")
            length = len2
        supraw = src.read(length)
        try:
            return super().unpack(supraw)
        except UnpackError as e:
            raise e.above(src.got, {'bounded_size': length, 'data': e.partial}) from e

class B16SeqB16ServerNameServerExtensionData(BoundedSeqB16ServerNameServerExtensionData):
    _LENGTH_TYPES = (Uint16, )

class ServerNameServerExtension(spec._SpecificSelectee[ExtensionTypes, B16SeqB16ServerNameServerExtensionData]):
    _SELECT_TYPE = ExtensionType
    _DATA_TYPE = B16SeqB16ServerNameServerExtensionData
    _SELECTOR = ExtensionTypes.SERVER_NAME

    @classmethod
    def create(cls, items:Iterable[tuple[int,str]]) -> Self:
        return cls(data=B16SeqB16ServerNameServerExtensionData.create(items))

    def uncreate(self) -> Iterable[tuple[int,str]]:
        return self.data.uncreate()

    def parent(self) -> 'ServerExtension':
        return ServerExtension(self)

class SupportedGroupsServerExtension(spec._SpecificSelectee[ExtensionTypes, B16B16SeqNamedGroup]):
    _SELECT_TYPE = ExtensionType
    _DATA_TYPE = B16B16SeqNamedGroup
    _SELECTOR = ExtensionTypes.SUPPORTED_GROUPS

    @classmethod
    def create(cls, items:Iterable[int|NamedGroup]) -> Self:
        return cls(data=B16B16SeqNamedGroup.create(items))

    def uncreate(self) -> Iterable[int|NamedGroup]:
        return self.data.uncreate()

    def parent(self) -> 'ServerExtension':
        return ServerExtension(self)

class SignatureAlgorithmsServerExtension(spec._SpecificSelectee[ExtensionTypes, B16B16SeqSignatureScheme]):
    _SELECT_TYPE = ExtensionType
    _DATA_TYPE = B16B16SeqSignatureScheme
    _SELECTOR = ExtensionTypes.SIGNATURE_ALGORITHMS

    @classmethod
    def create(cls, items:Iterable[int|SignatureScheme]) -> Self:
        return cls(data=B16B16SeqSignatureScheme.create(items))

    def uncreate(self) -> Iterable[int|SignatureScheme]:
        return self.data.uncreate()

    def parent(self) -> 'ServerExtension':
        return ServerExtension(self)

class B16SeqVersion(BoundedSeqVersion):
    _LENGTH_TYPES = (Uint16, )

class SupportedVersionsServerExtension(spec._SpecificSelectee[ExtensionTypes, B16SeqVersion]):
    _SELECT_TYPE = ExtensionType
    _DATA_TYPE = B16SeqVersion
    _SELECTOR = ExtensionTypes.SUPPORTED_VERSIONS

    @classmethod
    def create(cls, items:Iterable[int|Version]) -> Self:
        return cls(data=B16SeqVersion.create(items))

    def uncreate(self) -> Iterable[int|Version]:
        return self.data.uncreate()

    def parent(self) -> 'ServerExtension':
        return ServerExtension(self)

class BoundedKeyShareEntry(KeyShareEntry, Spec):
    _LENGTH_TYPES: tuple[type[spec._Integral],...]

    @override
    def packed_size(self) -> int:
        return sum(LT._BYTE_LENGTH for LT in self._LENGTH_TYPES) + super().packed_size()

    @override
    def pack(self) -> bytes:
        raw = super().pack()
        length = len(raw)
        parts = [raw]
        for LT in reversed(self._LENGTH_TYPES):
            parts.append(LT(length).pack())
            length += LT._BYTE_LENGTH
        parts.reverse()
        return b''.join(parts)

    @override
    def pack_to(self, dest: BinaryIO) -> int:
        return Spec.pack_to(self, dest)

    @override
    @classmethod
    def unpack(cls, raw: bytes) -> Self:
        offset = 0
        for LT in cls._LENGTH_TYPES:
            lenlen = LT._BYTE_LENGTH
            if len(raw) < offset + lenlen:
                raise ValueError
            length = LT.unpack(raw[offset:offset+lenlen])
            if len(raw) != offset + lenlen + length:
                raise ValueError
            offset += lenlen
        try:
            return super().unpack(raw[offset:])
        except UnpackError as e:
            raise e.above(raw, {'bounded_size': length, 'data': e.partial}) from e

    @override
    @classmethod
    def unpack_from(cls, src: LimitReader) -> Self:
        lit = iter(cls._LENGTH_TYPES)
        length = next(lit).unpack_from(src)
        for LT in lit:
            len2 = LT.unpack_from(src)
            if length != LT._BYTE_LENGTH + len2:
                raise UnpackError(src.got, f"bounded length should have been {length - LT._BYTE_LENGTH} but got {len2}")
            length = len2
        supraw = src.read(length)
        try:
            return super().unpack(supraw)
        except UnpackError as e:
            raise e.above(src.got, {'bounded_size': length, 'data': e.partial}) from e

class B16KeyShareEntry(BoundedKeyShareEntry):
    _LENGTH_TYPES = (Uint16, )

class KeyShareServerExtension(spec._SpecificSelectee[ExtensionTypes, B16KeyShareEntry]):
    _SELECT_TYPE = ExtensionType
    _DATA_TYPE = B16KeyShareEntry
    _SELECTOR = ExtensionTypes.KEY_SHARE

    @classmethod
    def create(cls, group:int|NamedGroup, pubkey:bytes) -> Self:
        return cls(data=B16KeyShareEntry.create(group, pubkey))

    def uncreate(self) -> tuple[int|NamedGroup,bytes]:
        return self.data.uncreate()

    def parent(self) -> 'ServerExtension':
        return ServerExtension(self)

    def replace(self, group: int|NamedGroup|None=None, pubkey: bytes|None=None) -> Self:
        orig_group, orig_pubkey = self.uncreate()
        return self.create((orig_group if group is None else group), (orig_pubkey if pubkey is None else pubkey))

@dataclass(frozen=True)
class TicketRequestServerExtensionData(spec._StructBase):
    _member_names: ClassVar[tuple[str,...]] = ('expected_count',)
    _member_types: ClassVar[tuple[type[Spec],...]] = (Uint8,)
    expected_count: Uint8

    def replace(self, expected_count:int|None=None) -> Self:
        return type(self)((self.expected_count if expected_count is None else Uint8.create(expected_count)))

    @classmethod
    def create(cls,expected_count:int) -> Self:
        return cls(expected_count=Uint8.create(expected_count))

    def uncreate(self) -> int:
        return (self.expected_count.uncreate())

class BoundedTicketRequestServerExtensionData(TicketRequestServerExtensionData, Spec):
    _LENGTH_TYPES: tuple[type[spec._Integral],...]

    @override
    def packed_size(self) -> int:
        return sum(LT._BYTE_LENGTH for LT in self._LENGTH_TYPES) + super().packed_size()

    @override
    def pack(self) -> bytes:
        raw = super().pack()
        length = len(raw)
        parts = [raw]
        for LT in reversed(self._LENGTH_TYPES):
            parts.append(LT(length).pack())
            length += LT._BYTE_LENGTH
        parts.reverse()
        return b''.join(parts)

    @override
    def pack_to(self, dest: BinaryIO) -> int:
        return Spec.pack_to(self, dest)

    @override
    @classmethod
    def unpack(cls, raw: bytes) -> Self:
        offset = 0
        for LT in cls._LENGTH_TYPES:
            lenlen = LT._BYTE_LENGTH
            if len(raw) < offset + lenlen:
                raise ValueError
            length = LT.unpack(raw[offset:offset+lenlen])
            if len(raw) != offset + lenlen + length:
                raise ValueError
            offset += lenlen
        try:
            return super().unpack(raw[offset:])
        except UnpackError as e:
            raise e.above(raw, {'bounded_size': length, 'data': e.partial}) from e

    @override
    @classmethod
    def unpack_from(cls, src: LimitReader) -> Self:
        lit = iter(cls._LENGTH_TYPES)
        length = next(lit).unpack_from(src)
        for LT in lit:
            len2 = LT.unpack_from(src)
            if length != LT._BYTE_LENGTH + len2:
                raise UnpackError(src.got, f"bounded length should have been {length - LT._BYTE_LENGTH} but got {len2}")
            length = len2
        supraw = src.read(length)
        try:
            return super().unpack(supraw)
        except UnpackError as e:
            raise e.above(src.got, {'bounded_size': length, 'data': e.partial}) from e

class B16TicketRequestServerExtensionData(BoundedTicketRequestServerExtensionData):
    _LENGTH_TYPES = (Uint16, )

class TicketRequestServerExtension(spec._SpecificSelectee[ExtensionTypes, B16TicketRequestServerExtensionData]):
    _SELECT_TYPE = ExtensionType
    _DATA_TYPE = B16TicketRequestServerExtensionData
    _SELECTOR = ExtensionTypes.TICKET_REQUEST

    @classmethod
    def create(cls, expected_count:int) -> Self:
        return cls(data=B16TicketRequestServerExtensionData.create(expected_count))

    def uncreate(self) -> int:
        return self.data.uncreate()

    def parent(self) -> 'ServerExtension':
        return ServerExtension(self)

class BoundedUint16(Uint16, Spec):
    _LENGTH_TYPES: tuple[type[spec._Integral],...]

    @override
    def packed_size(self) -> int:
        return sum(LT._BYTE_LENGTH for LT in self._LENGTH_TYPES) + super().packed_size()

    @override
    def pack(self) -> bytes:
        raw = super().pack()
        length = len(raw)
        parts = [raw]
        for LT in reversed(self._LENGTH_TYPES):
            parts.append(LT(length).pack())
            length += LT._BYTE_LENGTH
        parts.reverse()
        return b''.join(parts)

    @override
    def pack_to(self, dest: BinaryIO) -> int:
        return Spec.pack_to(self, dest)

    @override
    @classmethod
    def unpack(cls, raw: bytes) -> Self:
        offset = 0
        for LT in cls._LENGTH_TYPES:
            lenlen = LT._BYTE_LENGTH
            if len(raw) < offset + lenlen:
                raise ValueError
            length = LT.unpack(raw[offset:offset+lenlen])
            if len(raw) != offset + lenlen + length:
                raise ValueError
            offset += lenlen
        try:
            return super().unpack(raw[offset:])
        except UnpackError as e:
            raise e.above(raw, {'bounded_size': length, 'data': e.partial}) from e

    @override
    @classmethod
    def unpack_from(cls, src: LimitReader) -> Self:
        lit = iter(cls._LENGTH_TYPES)
        length = next(lit).unpack_from(src)
        for LT in lit:
            len2 = LT.unpack_from(src)
            if length != LT._BYTE_LENGTH + len2:
                raise UnpackError(src.got, f"bounded length should have been {length - LT._BYTE_LENGTH} but got {len2}")
            length = len2
        supraw = src.read(length)
        try:
            return super().unpack(supraw)
        except UnpackError as e:
            raise e.above(src.got, {'bounded_size': length, 'data': e.partial}) from e

class B16Uint16(BoundedUint16):
    _LENGTH_TYPES = (Uint16, )

class PreSharedKeyServerExtension(spec._SpecificSelectee[ExtensionTypes, B16Uint16]):
    _SELECT_TYPE = ExtensionType
    _DATA_TYPE = B16Uint16
    _SELECTOR = ExtensionTypes.PRE_SHARED_KEY

    @classmethod
    def create(cls, value:int) -> Self:
        return cls(data=B16Uint16.create(value))

    def uncreate(self) -> int:
        return self.data.uncreate()

    def parent(self) -> 'ServerExtension':
        return ServerExtension(self)

class BoundedECHConfigList(ECHConfigList, Spec):
    _LENGTH_TYPES: tuple[type[spec._Integral],...]

    @override
    def packed_size(self) -> int:
        return sum(LT._BYTE_LENGTH for LT in self._LENGTH_TYPES) + super().packed_size()

    @override
    def pack(self) -> bytes:
        raw = super().pack()
        length = len(raw)
        parts = [raw]
        for LT in reversed(self._LENGTH_TYPES):
            parts.append(LT(length).pack())
            length += LT._BYTE_LENGTH
        parts.reverse()
        return b''.join(parts)

    @override
    def pack_to(self, dest: BinaryIO) -> int:
        return Spec.pack_to(self, dest)

    @override
    @classmethod
    def unpack(cls, raw: bytes) -> Self:
        offset = 0
        for LT in cls._LENGTH_TYPES:
            lenlen = LT._BYTE_LENGTH
            if len(raw) < offset + lenlen:
                raise ValueError
            length = LT.unpack(raw[offset:offset+lenlen])
            if len(raw) != offset + lenlen + length:
                raise ValueError
            offset += lenlen
        try:
            return super().unpack(raw[offset:])
        except UnpackError as e:
            raise e.above(raw, {'bounded_size': length, 'data': e.partial}) from e

    @override
    @classmethod
    def unpack_from(cls, src: LimitReader) -> Self:
        lit = iter(cls._LENGTH_TYPES)
        length = next(lit).unpack_from(src)
        for LT in lit:
            len2 = LT.unpack_from(src)
            if length != LT._BYTE_LENGTH + len2:
                raise UnpackError(src.got, f"bounded length should have been {length - LT._BYTE_LENGTH} but got {len2}")
            length = len2
        supraw = src.read(length)
        try:
            return super().unpack(supraw)
        except UnpackError as e:
            raise e.above(src.got, {'bounded_size': length, 'data': e.partial}) from e

class B16ECHConfigList(BoundedECHConfigList):
    _LENGTH_TYPES = (Uint16, )

class EncryptedClientHelloServerExtension(spec._SpecificSelectee[ExtensionTypes, B16ECHConfigList]):
    _SELECT_TYPE = ExtensionType
    _DATA_TYPE = B16ECHConfigList
    _SELECTOR = ExtensionTypes.ENCRYPTED_CLIENT_HELLO

    @classmethod
    def create(cls, items:Iterable[ECHConfigVariant]) -> Self:
        return cls(data=B16ECHConfigList.create(items))

    def uncreate(self) -> Iterable[ECHConfigVariant]:
        return self.data.uncreate()

    def parent(self) -> 'ServerExtension':
        return ServerExtension(self)


ServerExtensionVariant = ServerNameServerExtension | SupportedGroupsServerExtension | SignatureAlgorithmsServerExtension | SupportedVersionsServerExtension | KeyShareServerExtension | TicketRequestServerExtension | PreSharedKeyServerExtension | EncryptedClientHelloServerExtension | GenericServerExtension

class ServerExtension(spec._Select[ExtensionTypes]):
    _SELECT_TYPE = ExtensionType
    _GENERIC_TYPE = GenericServerExtension
    _SELECTEES = {ExtensionTypes.SERVER_NAME:ServerNameServerExtension, ExtensionTypes.SUPPORTED_GROUPS:SupportedGroupsServerExtension, ExtensionTypes.SIGNATURE_ALGORITHMS:SignatureAlgorithmsServerExtension, ExtensionTypes.SUPPORTED_VERSIONS:SupportedVersionsServerExtension, ExtensionTypes.KEY_SHARE:KeyShareServerExtension, ExtensionTypes.TICKET_REQUEST:TicketRequestServerExtension, ExtensionTypes.PRE_SHARED_KEY:PreSharedKeyServerExtension, ExtensionTypes.ENCRYPTED_CLIENT_HELLO:EncryptedClientHelloServerExtension}

    def __init__(self, value: ServerExtensionVariant) -> None:
        super().__init__(value)
        self._value: ServerExtensionVariant = value

    @property
    def variant(self) -> ServerExtensionVariant:
        return self._value

    @classmethod
    def create(cls, variant: ServerExtensionVariant) -> Self:
        return cls(variant)

    def uncreate(self) -> ServerExtensionVariant:
        return self.variant

class SeqServerExtension(spec._Sequence[ServerExtension]):
    _ITEM_TYPE = ServerExtension

    @classmethod
    def create(cls, items: Iterable[ServerExtensionVariant]) -> Self:
        return cls(ServerExtension.create(item) for item in items)

    def uncreate(self) -> Iterable[ServerExtensionVariant]:
        for item in self:
            yield item.uncreate()

class BoundedSeqServerExtension(SeqServerExtension, Spec):
    _LENGTH_TYPES: tuple[type[spec._Integral],...]

    @override
    def packed_size(self) -> int:
        return sum(LT._BYTE_LENGTH for LT in self._LENGTH_TYPES) + super().packed_size()

    @override
    def pack(self) -> bytes:
        raw = super().pack()
        length = len(raw)
        parts = [raw]
        for LT in reversed(self._LENGTH_TYPES):
            parts.append(LT(length).pack())
            length += LT._BYTE_LENGTH
        parts.reverse()
        return b''.join(parts)

    @override
    def pack_to(self, dest: BinaryIO) -> int:
        return Spec.pack_to(self, dest)

    @override
    @classmethod
    def unpack(cls, raw: bytes) -> Self:
        offset = 0
        for LT in cls._LENGTH_TYPES:
            lenlen = LT._BYTE_LENGTH
            if len(raw) < offset + lenlen:
                raise ValueError
            length = LT.unpack(raw[offset:offset+lenlen])
            if len(raw) != offset + lenlen + length:
                raise ValueError
            offset += lenlen
        try:
            return super().unpack(raw[offset:])
        except UnpackError as e:
            raise e.above(raw, {'bounded_size': length, 'data': e.partial}) from e

    @override
    @classmethod
    def unpack_from(cls, src: LimitReader) -> Self:
        lit = iter(cls._LENGTH_TYPES)
        length = next(lit).unpack_from(src)
        for LT in lit:
            len2 = LT.unpack_from(src)
            if length != LT._BYTE_LENGTH + len2:
                raise UnpackError(src.got, f"bounded length should have been {length - LT._BYTE_LENGTH} but got {len2}")
            length = len2
        supraw = src.read(length)
        try:
            return super().unpack(supraw)
        except UnpackError as e:
            raise e.above(src.got, {'bounded_size': length, 'data': e.partial}) from e

class B16SeqServerExtension(BoundedSeqServerExtension):
    _LENGTH_TYPES = (Uint16, )

class ServerExtensionList(spec._Wrapper[B16SeqServerExtension]):
    _DATA_TYPE = B16SeqServerExtension

    @classmethod
    def create(cls, items:Iterable[ServerExtensionVariant]) -> Self:
        return cls(data=B16SeqServerExtension.create(items))

    def uncreate(self) -> Iterable[ServerExtensionVariant]:
        return self.data.uncreate()

@dataclass(frozen=True)
class Ticket(spec._StructBase):
    _member_names: ClassVar[tuple[str,...]] = ('ticket_lifetime','ticket_age_add','ticket_nonce','ticket','extensions',)
    _member_types: ClassVar[tuple[type[Spec],...]] = (Uint32,Uint32,B8Raw,B16Raw,ServerExtensionList,)
    ticket_lifetime: Uint32
    ticket_age_add: Uint32
    ticket_nonce: B8Raw
    ticket: B16Raw
    extensions: ServerExtensionList

    def replace(self, ticket_lifetime:int|None=None, ticket_age_add:int|None=None, ticket_nonce:bytes|None=None, ticket:bytes|None=None, extensions:Iterable[ServerExtensionVariant]|None=None) -> Self:
        return type(self)((self.ticket_lifetime if ticket_lifetime is None else Uint32.create(ticket_lifetime)), (self.ticket_age_add if ticket_age_add is None else Uint32.create(ticket_age_add)), (self.ticket_nonce if ticket_nonce is None else B8Raw.create(ticket_nonce)), (self.ticket if ticket is None else B16Raw.create(ticket)), (self.extensions if extensions is None else ServerExtensionList.create(extensions)))

    @classmethod
    def create(cls,ticket_lifetime:int,ticket_age_add:int,ticket_nonce:bytes,ticket:bytes,extensions:Iterable[ServerExtensionVariant]) -> Self:
        return cls(ticket_lifetime=Uint32.create(ticket_lifetime), ticket_age_add=Uint32.create(ticket_age_add), ticket_nonce=B8Raw.create(ticket_nonce), ticket=B16Raw.create(ticket), extensions=ServerExtensionList.create(extensions))

    def uncreate(self) -> tuple[int, int, bytes, bytes, Iterable[ServerExtensionVariant]]:
        return (self.ticket_lifetime.uncreate(), self.ticket_age_add.uncreate(), self.ticket_nonce.uncreate(), self.ticket.uncreate(), self.extensions.uncreate())

class F32Raw(spec._FixRaw):
    _BYTE_LENGTH = 32

class SeqCipherSuite(spec._Sequence[CipherSuite]):
    _ITEM_TYPE = CipherSuite

    @classmethod
    def create(cls, items: Iterable[int|CipherSuite]) -> Self:
        return cls(CipherSuite.create(item) for item in items)

    def uncreate(self) -> Iterable[int|CipherSuite]:
        for item in self:
            yield item.uncreate()

class BoundedSeqCipherSuite(SeqCipherSuite, Spec):
    _LENGTH_TYPES: tuple[type[spec._Integral],...]

    @override
    def packed_size(self) -> int:
        return sum(LT._BYTE_LENGTH for LT in self._LENGTH_TYPES) + super().packed_size()

    @override
    def pack(self) -> bytes:
        raw = super().pack()
        length = len(raw)
        parts = [raw]
        for LT in reversed(self._LENGTH_TYPES):
            parts.append(LT(length).pack())
            length += LT._BYTE_LENGTH
        parts.reverse()
        return b''.join(parts)

    @override
    def pack_to(self, dest: BinaryIO) -> int:
        return Spec.pack_to(self, dest)

    @override
    @classmethod
    def unpack(cls, raw: bytes) -> Self:
        offset = 0
        for LT in cls._LENGTH_TYPES:
            lenlen = LT._BYTE_LENGTH
            if len(raw) < offset + lenlen:
                raise ValueError
            length = LT.unpack(raw[offset:offset+lenlen])
            if len(raw) != offset + lenlen + length:
                raise ValueError
            offset += lenlen
        try:
            return super().unpack(raw[offset:])
        except UnpackError as e:
            raise e.above(raw, {'bounded_size': length, 'data': e.partial}) from e

    @override
    @classmethod
    def unpack_from(cls, src: LimitReader) -> Self:
        lit = iter(cls._LENGTH_TYPES)
        length = next(lit).unpack_from(src)
        for LT in lit:
            len2 = LT.unpack_from(src)
            if length != LT._BYTE_LENGTH + len2:
                raise UnpackError(src.got, f"bounded length should have been {length - LT._BYTE_LENGTH} but got {len2}")
            length = len2
        supraw = src.read(length)
        try:
            return super().unpack(supraw)
        except UnpackError as e:
            raise e.above(src.got, {'bounded_size': length, 'data': e.partial}) from e

class B16SeqCipherSuite(BoundedSeqCipherSuite):
    _LENGTH_TYPES = (Uint16, )

class SeqUint8(spec._Sequence[Uint8]):
    _ITEM_TYPE = Uint8

    @classmethod
    def create(cls, items: Iterable[int]) -> Self:
        return cls(Uint8.create(item) for item in items)

    def uncreate(self) -> Iterable[int]:
        for item in self:
            yield item.uncreate()

class BoundedSeqUint8(SeqUint8, Spec):
    _LENGTH_TYPES: tuple[type[spec._Integral],...]

    @override
    def packed_size(self) -> int:
        return sum(LT._BYTE_LENGTH for LT in self._LENGTH_TYPES) + super().packed_size()

    @override
    def pack(self) -> bytes:
        raw = super().pack()
        length = len(raw)
        parts = [raw]
        for LT in reversed(self._LENGTH_TYPES):
            parts.append(LT(length).pack())
            length += LT._BYTE_LENGTH
        parts.reverse()
        return b''.join(parts)

    @override
    def pack_to(self, dest: BinaryIO) -> int:
        return Spec.pack_to(self, dest)

    @override
    @classmethod
    def unpack(cls, raw: bytes) -> Self:
        offset = 0
        for LT in cls._LENGTH_TYPES:
            lenlen = LT._BYTE_LENGTH
            if len(raw) < offset + lenlen:
                raise ValueError
            length = LT.unpack(raw[offset:offset+lenlen])
            if len(raw) != offset + lenlen + length:
                raise ValueError
            offset += lenlen
        try:
            return super().unpack(raw[offset:])
        except UnpackError as e:
            raise e.above(raw, {'bounded_size': length, 'data': e.partial}) from e

    @override
    @classmethod
    def unpack_from(cls, src: LimitReader) -> Self:
        lit = iter(cls._LENGTH_TYPES)
        length = next(lit).unpack_from(src)
        for LT in lit:
            len2 = LT.unpack_from(src)
            if length != LT._BYTE_LENGTH + len2:
                raise UnpackError(src.got, f"bounded length should have been {length - LT._BYTE_LENGTH} but got {len2}")
            length = len2
        supraw = src.read(length)
        try:
            return super().unpack(supraw)
        except UnpackError as e:
            raise e.above(src.got, {'bounded_size': length, 'data': e.partial}) from e

class B8SeqUint8(BoundedSeqUint8):
    _LENGTH_TYPES = (Uint8, )

class SeqClientExtension(spec._Sequence[ClientExtension]):
    _ITEM_TYPE = ClientExtension

    @classmethod
    def create(cls, items: Iterable[ClientExtensionVariant]) -> Self:
        return cls(ClientExtension.create(item) for item in items)

    def uncreate(self) -> Iterable[ClientExtensionVariant]:
        for item in self:
            yield item.uncreate()

class BoundedSeqClientExtension(SeqClientExtension, Spec):
    _LENGTH_TYPES: tuple[type[spec._Integral],...]

    @override
    def packed_size(self) -> int:
        return sum(LT._BYTE_LENGTH for LT in self._LENGTH_TYPES) + super().packed_size()

    @override
    def pack(self) -> bytes:
        raw = super().pack()
        length = len(raw)
        parts = [raw]
        for LT in reversed(self._LENGTH_TYPES):
            parts.append(LT(length).pack())
            length += LT._BYTE_LENGTH
        parts.reverse()
        return b''.join(parts)

    @override
    def pack_to(self, dest: BinaryIO) -> int:
        return Spec.pack_to(self, dest)

    @override
    @classmethod
    def unpack(cls, raw: bytes) -> Self:
        offset = 0
        for LT in cls._LENGTH_TYPES:
            lenlen = LT._BYTE_LENGTH
            if len(raw) < offset + lenlen:
                raise ValueError
            length = LT.unpack(raw[offset:offset+lenlen])
            if len(raw) != offset + lenlen + length:
                raise ValueError
            offset += lenlen
        try:
            return super().unpack(raw[offset:])
        except UnpackError as e:
            raise e.above(raw, {'bounded_size': length, 'data': e.partial}) from e

    @override
    @classmethod
    def unpack_from(cls, src: LimitReader) -> Self:
        lit = iter(cls._LENGTH_TYPES)
        length = next(lit).unpack_from(src)
        for LT in lit:
            len2 = LT.unpack_from(src)
            if length != LT._BYTE_LENGTH + len2:
                raise UnpackError(src.got, f"bounded length should have been {length - LT._BYTE_LENGTH} but got {len2}")
            length = len2
        supraw = src.read(length)
        try:
            return super().unpack(supraw)
        except UnpackError as e:
            raise e.above(src.got, {'bounded_size': length, 'data': e.partial}) from e

class B16SeqClientExtension(BoundedSeqClientExtension):
    _LENGTH_TYPES = (Uint16, )

@dataclass(frozen=True)
class ClientHelloHandshakeData(spec._StructBase):
    _member_names: ClassVar[tuple[str,...]] = ('legacy_version','client_random','session_id','ciphers','legacy_compression','extensions',)
    _member_types: ClassVar[tuple[type[Spec],...]] = (Version,F32Raw,B8Raw,B16SeqCipherSuite,B8SeqUint8,B16SeqClientExtension,)
    legacy_version: Version
    client_random: F32Raw
    session_id: B8Raw
    ciphers: B16SeqCipherSuite
    legacy_compression: B8SeqUint8
    extensions: B16SeqClientExtension

    def replace(self, legacy_version:int|Version|None=None, client_random:bytes|None=None, session_id:bytes|None=None, ciphers:Iterable[int|CipherSuite]|None=None, legacy_compression:Iterable[int]|None=None, extensions:Iterable[ClientExtensionVariant]|None=None) -> Self:
        return type(self)((self.legacy_version if legacy_version is None else Version.create(legacy_version)), (self.client_random if client_random is None else F32Raw.create(client_random)), (self.session_id if session_id is None else B8Raw.create(session_id)), (self.ciphers if ciphers is None else B16SeqCipherSuite.create(ciphers)), (self.legacy_compression if legacy_compression is None else B8SeqUint8.create(legacy_compression)), (self.extensions if extensions is None else B16SeqClientExtension.create(extensions)))

    @classmethod
    def create(cls,legacy_version:int|Version,client_random:bytes,session_id:bytes,ciphers:Iterable[int|CipherSuite],legacy_compression:Iterable[int],extensions:Iterable[ClientExtensionVariant]) -> Self:
        return cls(legacy_version=Version.create(legacy_version), client_random=F32Raw.create(client_random), session_id=B8Raw.create(session_id), ciphers=B16SeqCipherSuite.create(ciphers), legacy_compression=B8SeqUint8.create(legacy_compression), extensions=B16SeqClientExtension.create(extensions))

    def uncreate(self) -> tuple[int|Version, bytes, bytes, Iterable[int|CipherSuite], Iterable[int], Iterable[ClientExtensionVariant]]:
        return (self.legacy_version.uncreate(), self.client_random.uncreate(), self.session_id.uncreate(), self.ciphers.uncreate(), self.legacy_compression.uncreate(), self.extensions.uncreate())

class BoundedClientHelloHandshakeData(ClientHelloHandshakeData, Spec):
    _LENGTH_TYPES: tuple[type[spec._Integral],...]

    @override
    def packed_size(self) -> int:
        return sum(LT._BYTE_LENGTH for LT in self._LENGTH_TYPES) + super().packed_size()

    @override
    def pack(self) -> bytes:
        raw = super().pack()
        length = len(raw)
        parts = [raw]
        for LT in reversed(self._LENGTH_TYPES):
            parts.append(LT(length).pack())
            length += LT._BYTE_LENGTH
        parts.reverse()
        return b''.join(parts)

    @override
    def pack_to(self, dest: BinaryIO) -> int:
        return Spec.pack_to(self, dest)

    @override
    @classmethod
    def unpack(cls, raw: bytes) -> Self:
        offset = 0
        for LT in cls._LENGTH_TYPES:
            lenlen = LT._BYTE_LENGTH
            if len(raw) < offset + lenlen:
                raise ValueError
            length = LT.unpack(raw[offset:offset+lenlen])
            if len(raw) != offset + lenlen + length:
                raise ValueError
            offset += lenlen
        try:
            return super().unpack(raw[offset:])
        except UnpackError as e:
            raise e.above(raw, {'bounded_size': length, 'data': e.partial}) from e

    @override
    @classmethod
    def unpack_from(cls, src: LimitReader) -> Self:
        lit = iter(cls._LENGTH_TYPES)
        length = next(lit).unpack_from(src)
        for LT in lit:
            len2 = LT.unpack_from(src)
            if length != LT._BYTE_LENGTH + len2:
                raise UnpackError(src.got, f"bounded length should have been {length - LT._BYTE_LENGTH} but got {len2}")
            length = len2
        supraw = src.read(length)
        try:
            return super().unpack(supraw)
        except UnpackError as e:
            raise e.above(src.got, {'bounded_size': length, 'data': e.partial}) from e

class Uint24(spec._Integral):
    _BYTE_LENGTH = 3

class B24ClientHelloHandshakeData(BoundedClientHelloHandshakeData):
    _LENGTH_TYPES = (Uint24, )

class ClientHelloHandshake(spec._SpecificSelectee[HandshakeTypes, B24ClientHelloHandshakeData]):
    _SELECT_TYPE = HandshakeType
    _DATA_TYPE = B24ClientHelloHandshakeData
    _SELECTOR = HandshakeTypes.CLIENT_HELLO

    @classmethod
    def create(cls, legacy_version:int|Version, client_random:bytes, session_id:bytes, ciphers:Iterable[int|CipherSuite], legacy_compression:Iterable[int], extensions:Iterable[ClientExtensionVariant]) -> Self:
        return cls(data=B24ClientHelloHandshakeData.create(legacy_version, client_random, session_id, ciphers, legacy_compression, extensions))

    def uncreate(self) -> tuple[int|Version,bytes,bytes,Iterable[int|CipherSuite],Iterable[int],Iterable[ClientExtensionVariant]]:
        return self.data.uncreate()

    def parent(self) -> 'Handshake':
        return Handshake(self)

    def replace(self, legacy_version: int|Version|None=None, client_random: bytes|None=None, session_id: bytes|None=None, ciphers: Iterable[int|CipherSuite]|None=None, legacy_compression: Iterable[int]|None=None, extensions: Iterable[ClientExtensionVariant]|None=None) -> Self:
        orig_legacy_version, orig_client_random, orig_session_id, orig_ciphers, orig_legacy_compression, orig_extensions = self.uncreate()
        return self.create((orig_legacy_version if legacy_version is None else legacy_version), (orig_client_random if client_random is None else client_random), (orig_session_id if session_id is None else session_id), (orig_ciphers if ciphers is None else ciphers), (orig_legacy_compression if legacy_compression is None else legacy_compression), (orig_extensions if extensions is None else extensions))

@dataclass(frozen=True)
class ServerHelloHandshakeData(spec._StructBase):
    _member_names: ClassVar[tuple[str,...]] = ('legacy_version','server_random','session_id','cipher_suite','legacy_compression','extensions',)
    _member_types: ClassVar[tuple[type[Spec],...]] = (Version,F32Raw,B8Raw,CipherSuite,Uint8,ServerExtensionList,)
    legacy_version: Version
    server_random: F32Raw
    session_id: B8Raw
    cipher_suite: CipherSuite
    legacy_compression: Uint8
    extensions: ServerExtensionList

    def replace(self, legacy_version:int|Version|None=None, server_random:bytes|None=None, session_id:bytes|None=None, cipher_suite:int|CipherSuite|None=None, legacy_compression:int|None=None, extensions:Iterable[ServerExtensionVariant]|None=None) -> Self:
        return type(self)((self.legacy_version if legacy_version is None else Version.create(legacy_version)), (self.server_random if server_random is None else F32Raw.create(server_random)), (self.session_id if session_id is None else B8Raw.create(session_id)), (self.cipher_suite if cipher_suite is None else CipherSuite.create(cipher_suite)), (self.legacy_compression if legacy_compression is None else Uint8.create(legacy_compression)), (self.extensions if extensions is None else ServerExtensionList.create(extensions)))

    @classmethod
    def create(cls,legacy_version:int|Version,server_random:bytes,session_id:bytes,cipher_suite:int|CipherSuite,legacy_compression:int,extensions:Iterable[ServerExtensionVariant]) -> Self:
        return cls(legacy_version=Version.create(legacy_version), server_random=F32Raw.create(server_random), session_id=B8Raw.create(session_id), cipher_suite=CipherSuite.create(cipher_suite), legacy_compression=Uint8.create(legacy_compression), extensions=ServerExtensionList.create(extensions))

    def uncreate(self) -> tuple[int|Version, bytes, bytes, int|CipherSuite, int, Iterable[ServerExtensionVariant]]:
        return (self.legacy_version.uncreate(), self.server_random.uncreate(), self.session_id.uncreate(), self.cipher_suite.uncreate(), self.legacy_compression.uncreate(), self.extensions.uncreate())

class BoundedServerHelloHandshakeData(ServerHelloHandshakeData, Spec):
    _LENGTH_TYPES: tuple[type[spec._Integral],...]

    @override
    def packed_size(self) -> int:
        return sum(LT._BYTE_LENGTH for LT in self._LENGTH_TYPES) + super().packed_size()

    @override
    def pack(self) -> bytes:
        raw = super().pack()
        length = len(raw)
        parts = [raw]
        for LT in reversed(self._LENGTH_TYPES):
            parts.append(LT(length).pack())
            length += LT._BYTE_LENGTH
        parts.reverse()
        return b''.join(parts)

    @override
    def pack_to(self, dest: BinaryIO) -> int:
        return Spec.pack_to(self, dest)

    @override
    @classmethod
    def unpack(cls, raw: bytes) -> Self:
        offset = 0
        for LT in cls._LENGTH_TYPES:
            lenlen = LT._BYTE_LENGTH
            if len(raw) < offset + lenlen:
                raise ValueError
            length = LT.unpack(raw[offset:offset+lenlen])
            if len(raw) != offset + lenlen + length:
                raise ValueError
            offset += lenlen
        try:
            return super().unpack(raw[offset:])
        except UnpackError as e:
            raise e.above(raw, {'bounded_size': length, 'data': e.partial}) from e

    @override
    @classmethod
    def unpack_from(cls, src: LimitReader) -> Self:
        lit = iter(cls._LENGTH_TYPES)
        length = next(lit).unpack_from(src)
        for LT in lit:
            len2 = LT.unpack_from(src)
            if length != LT._BYTE_LENGTH + len2:
                raise UnpackError(src.got, f"bounded length should have been {length - LT._BYTE_LENGTH} but got {len2}")
            length = len2
        supraw = src.read(length)
        try:
            return super().unpack(supraw)
        except UnpackError as e:
            raise e.above(src.got, {'bounded_size': length, 'data': e.partial}) from e

class B24ServerHelloHandshakeData(BoundedServerHelloHandshakeData):
    _LENGTH_TYPES = (Uint24, )

class ServerHelloHandshake(spec._SpecificSelectee[HandshakeTypes, B24ServerHelloHandshakeData]):
    _SELECT_TYPE = HandshakeType
    _DATA_TYPE = B24ServerHelloHandshakeData
    _SELECTOR = HandshakeTypes.SERVER_HELLO

    @classmethod
    def create(cls, legacy_version:int|Version, server_random:bytes, session_id:bytes, cipher_suite:int|CipherSuite, legacy_compression:int, extensions:Iterable[ServerExtensionVariant]) -> Self:
        return cls(data=B24ServerHelloHandshakeData.create(legacy_version, server_random, session_id, cipher_suite, legacy_compression, extensions))

    def uncreate(self) -> tuple[int|Version,bytes,bytes,int|CipherSuite,int,Iterable[ServerExtensionVariant]]:
        return self.data.uncreate()

    def parent(self) -> 'Handshake':
        return Handshake(self)

    def replace(self, legacy_version: int|Version|None=None, server_random: bytes|None=None, session_id: bytes|None=None, cipher_suite: int|CipherSuite|None=None, legacy_compression: int|None=None, extensions: Iterable[ServerExtensionVariant]|None=None) -> Self:
        orig_legacy_version, orig_server_random, orig_session_id, orig_cipher_suite, orig_legacy_compression, orig_extensions = self.uncreate()
        return self.create((orig_legacy_version if legacy_version is None else legacy_version), (orig_server_random if server_random is None else server_random), (orig_session_id if session_id is None else session_id), (orig_cipher_suite if cipher_suite is None else cipher_suite), (orig_legacy_compression if legacy_compression is None else legacy_compression), (orig_extensions if extensions is None else extensions))

class BoundedServerExtensionList(ServerExtensionList, Spec):
    _LENGTH_TYPES: tuple[type[spec._Integral],...]

    @override
    def packed_size(self) -> int:
        return sum(LT._BYTE_LENGTH for LT in self._LENGTH_TYPES) + super().packed_size()

    @override
    def pack(self) -> bytes:
        raw = super().pack()
        length = len(raw)
        parts = [raw]
        for LT in reversed(self._LENGTH_TYPES):
            parts.append(LT(length).pack())
            length += LT._BYTE_LENGTH
        parts.reverse()
        return b''.join(parts)

    @override
    def pack_to(self, dest: BinaryIO) -> int:
        return Spec.pack_to(self, dest)

    @override
    @classmethod
    def unpack(cls, raw: bytes) -> Self:
        offset = 0
        for LT in cls._LENGTH_TYPES:
            lenlen = LT._BYTE_LENGTH
            if len(raw) < offset + lenlen:
                raise ValueError
            length = LT.unpack(raw[offset:offset+lenlen])
            if len(raw) != offset + lenlen + length:
                raise ValueError
            offset += lenlen
        try:
            return super().unpack(raw[offset:])
        except UnpackError as e:
            raise e.above(raw, {'bounded_size': length, 'data': e.partial}) from e

    @override
    @classmethod
    def unpack_from(cls, src: LimitReader) -> Self:
        lit = iter(cls._LENGTH_TYPES)
        length = next(lit).unpack_from(src)
        for LT in lit:
            len2 = LT.unpack_from(src)
            if length != LT._BYTE_LENGTH + len2:
                raise UnpackError(src.got, f"bounded length should have been {length - LT._BYTE_LENGTH} but got {len2}")
            length = len2
        supraw = src.read(length)
        try:
            return super().unpack(supraw)
        except UnpackError as e:
            raise e.above(src.got, {'bounded_size': length, 'data': e.partial}) from e

class B24ServerExtensionList(BoundedServerExtensionList):
    _LENGTH_TYPES = (Uint24, )

class EncryptedExtensionsHandshake(spec._SpecificSelectee[HandshakeTypes, B24ServerExtensionList]):
    _SELECT_TYPE = HandshakeType
    _DATA_TYPE = B24ServerExtensionList
    _SELECTOR = HandshakeTypes.ENCRYPTED_EXTENSIONS

    @classmethod
    def create(cls, items:Iterable[ServerExtensionVariant]) -> Self:
        return cls(data=B24ServerExtensionList.create(items))

    def uncreate(self) -> Iterable[ServerExtensionVariant]:
        return self.data.uncreate()

    def parent(self) -> 'Handshake':
        return Handshake(self)

class B24Raw(BoundedRaw):
    _LENGTH_TYPES = (Uint24, )

@dataclass(frozen=True)
class CertificateList(spec._StructBase):
    _member_names: ClassVar[tuple[str,...]] = ('cert_data','extensions',)
    _member_types: ClassVar[tuple[type[Spec],...]] = (B24Raw,B16Raw,)
    cert_data: B24Raw
    extensions: B16Raw

    def replace(self, cert_data:bytes|None=None, extensions:bytes|None=None) -> Self:
        return type(self)((self.cert_data if cert_data is None else B24Raw.create(cert_data)), (self.extensions if extensions is None else B16Raw.create(extensions)))

    @classmethod
    def create(cls,cert_data:bytes,extensions:bytes) -> Self:
        return cls(cert_data=B24Raw.create(cert_data), extensions=B16Raw.create(extensions))

    def uncreate(self) -> tuple[bytes, bytes]:
        return (self.cert_data.uncreate(), self.extensions.uncreate())

class SeqCertificateList(spec._Sequence[CertificateList]):
    _ITEM_TYPE = CertificateList

    @classmethod
    def create(cls, items: Iterable[tuple[bytes,bytes]]) -> Self:
        return cls(CertificateList.create(*item) for item in items)

    def uncreate(self) -> Iterable[tuple[bytes,bytes]]:
        for item in self:
            yield item.uncreate()

class BoundedSeqCertificateList(SeqCertificateList, Spec):
    _LENGTH_TYPES: tuple[type[spec._Integral],...]

    @override
    def packed_size(self) -> int:
        return sum(LT._BYTE_LENGTH for LT in self._LENGTH_TYPES) + super().packed_size()

    @override
    def pack(self) -> bytes:
        raw = super().pack()
        length = len(raw)
        parts = [raw]
        for LT in reversed(self._LENGTH_TYPES):
            parts.append(LT(length).pack())
            length += LT._BYTE_LENGTH
        parts.reverse()
        return b''.join(parts)

    @override
    def pack_to(self, dest: BinaryIO) -> int:
        return Spec.pack_to(self, dest)

    @override
    @classmethod
    def unpack(cls, raw: bytes) -> Self:
        offset = 0
        for LT in cls._LENGTH_TYPES:
            lenlen = LT._BYTE_LENGTH
            if len(raw) < offset + lenlen:
                raise ValueError
            length = LT.unpack(raw[offset:offset+lenlen])
            if len(raw) != offset + lenlen + length:
                raise ValueError
            offset += lenlen
        try:
            return super().unpack(raw[offset:])
        except UnpackError as e:
            raise e.above(raw, {'bounded_size': length, 'data': e.partial}) from e

    @override
    @classmethod
    def unpack_from(cls, src: LimitReader) -> Self:
        lit = iter(cls._LENGTH_TYPES)
        length = next(lit).unpack_from(src)
        for LT in lit:
            len2 = LT.unpack_from(src)
            if length != LT._BYTE_LENGTH + len2:
                raise UnpackError(src.got, f"bounded length should have been {length - LT._BYTE_LENGTH} but got {len2}")
            length = len2
        supraw = src.read(length)
        try:
            return super().unpack(supraw)
        except UnpackError as e:
            raise e.above(src.got, {'bounded_size': length, 'data': e.partial}) from e

class B24SeqCertificateList(BoundedSeqCertificateList):
    _LENGTH_TYPES = (Uint24, )

@dataclass(frozen=True)
class CertificateHandshakeData(spec._StructBase):
    _member_names: ClassVar[tuple[str,...]] = ('certificate_request_context','certificate_list',)
    _member_types: ClassVar[tuple[type[Spec],...]] = (B8Raw,B24SeqCertificateList,)
    certificate_request_context: B8Raw
    certificate_list: B24SeqCertificateList

    def replace(self, certificate_request_context:bytes|None=None, certificate_list:Iterable[tuple[bytes,bytes]]|None=None) -> Self:
        return type(self)((self.certificate_request_context if certificate_request_context is None else B8Raw.create(certificate_request_context)), (self.certificate_list if certificate_list is None else B24SeqCertificateList.create(certificate_list)))

    @classmethod
    def create(cls,certificate_request_context:bytes,certificate_list:Iterable[tuple[bytes,bytes]]) -> Self:
        return cls(certificate_request_context=B8Raw.create(certificate_request_context), certificate_list=B24SeqCertificateList.create(certificate_list))

    def uncreate(self) -> tuple[bytes, Iterable[tuple[bytes,bytes]]]:
        return (self.certificate_request_context.uncreate(), self.certificate_list.uncreate())

class BoundedCertificateHandshakeData(CertificateHandshakeData, Spec):
    _LENGTH_TYPES: tuple[type[spec._Integral],...]

    @override
    def packed_size(self) -> int:
        return sum(LT._BYTE_LENGTH for LT in self._LENGTH_TYPES) + super().packed_size()

    @override
    def pack(self) -> bytes:
        raw = super().pack()
        length = len(raw)
        parts = [raw]
        for LT in reversed(self._LENGTH_TYPES):
            parts.append(LT(length).pack())
            length += LT._BYTE_LENGTH
        parts.reverse()
        return b''.join(parts)

    @override
    def pack_to(self, dest: BinaryIO) -> int:
        return Spec.pack_to(self, dest)

    @override
    @classmethod
    def unpack(cls, raw: bytes) -> Self:
        offset = 0
        for LT in cls._LENGTH_TYPES:
            lenlen = LT._BYTE_LENGTH
            if len(raw) < offset + lenlen:
                raise ValueError
            length = LT.unpack(raw[offset:offset+lenlen])
            if len(raw) != offset + lenlen + length:
                raise ValueError
            offset += lenlen
        try:
            return super().unpack(raw[offset:])
        except UnpackError as e:
            raise e.above(raw, {'bounded_size': length, 'data': e.partial}) from e

    @override
    @classmethod
    def unpack_from(cls, src: LimitReader) -> Self:
        lit = iter(cls._LENGTH_TYPES)
        length = next(lit).unpack_from(src)
        for LT in lit:
            len2 = LT.unpack_from(src)
            if length != LT._BYTE_LENGTH + len2:
                raise UnpackError(src.got, f"bounded length should have been {length - LT._BYTE_LENGTH} but got {len2}")
            length = len2
        supraw = src.read(length)
        try:
            return super().unpack(supraw)
        except UnpackError as e:
            raise e.above(src.got, {'bounded_size': length, 'data': e.partial}) from e

class B24CertificateHandshakeData(BoundedCertificateHandshakeData):
    _LENGTH_TYPES = (Uint24, )

class CertificateHandshake(spec._SpecificSelectee[HandshakeTypes, B24CertificateHandshakeData]):
    _SELECT_TYPE = HandshakeType
    _DATA_TYPE = B24CertificateHandshakeData
    _SELECTOR = HandshakeTypes.CERTIFICATE

    @classmethod
    def create(cls, certificate_request_context:bytes, certificate_list:Iterable[tuple[bytes,bytes]]) -> Self:
        return cls(data=B24CertificateHandshakeData.create(certificate_request_context, certificate_list))

    def uncreate(self) -> tuple[bytes,Iterable[tuple[bytes,bytes]]]:
        return self.data.uncreate()

    def parent(self) -> 'Handshake':
        return Handshake(self)

    def replace(self, certificate_request_context: bytes|None=None, certificate_list: Iterable[tuple[bytes,bytes]]|None=None) -> Self:
        orig_certificate_request_context, orig_certificate_list = self.uncreate()
        return self.create((orig_certificate_request_context if certificate_request_context is None else certificate_request_context), (orig_certificate_list if certificate_list is None else certificate_list))

@dataclass(frozen=True)
class CertificateVerifyHandshakeData(spec._StructBase):
    _member_names: ClassVar[tuple[str,...]] = ('algorithm','signature',)
    _member_types: ClassVar[tuple[type[Spec],...]] = (SignatureScheme,B16Raw,)
    algorithm: SignatureScheme
    signature: B16Raw

    def replace(self, algorithm:int|SignatureScheme|None=None, signature:bytes|None=None) -> Self:
        return type(self)((self.algorithm if algorithm is None else SignatureScheme.create(algorithm)), (self.signature if signature is None else B16Raw.create(signature)))

    @classmethod
    def create(cls,algorithm:int|SignatureScheme,signature:bytes) -> Self:
        return cls(algorithm=SignatureScheme.create(algorithm), signature=B16Raw.create(signature))

    def uncreate(self) -> tuple[int|SignatureScheme, bytes]:
        return (self.algorithm.uncreate(), self.signature.uncreate())

class BoundedCertificateVerifyHandshakeData(CertificateVerifyHandshakeData, Spec):
    _LENGTH_TYPES: tuple[type[spec._Integral],...]

    @override
    def packed_size(self) -> int:
        return sum(LT._BYTE_LENGTH for LT in self._LENGTH_TYPES) + super().packed_size()

    @override
    def pack(self) -> bytes:
        raw = super().pack()
        length = len(raw)
        parts = [raw]
        for LT in reversed(self._LENGTH_TYPES):
            parts.append(LT(length).pack())
            length += LT._BYTE_LENGTH
        parts.reverse()
        return b''.join(parts)

    @override
    def pack_to(self, dest: BinaryIO) -> int:
        return Spec.pack_to(self, dest)

    @override
    @classmethod
    def unpack(cls, raw: bytes) -> Self:
        offset = 0
        for LT in cls._LENGTH_TYPES:
            lenlen = LT._BYTE_LENGTH
            if len(raw) < offset + lenlen:
                raise ValueError
            length = LT.unpack(raw[offset:offset+lenlen])
            if len(raw) != offset + lenlen + length:
                raise ValueError
            offset += lenlen
        try:
            return super().unpack(raw[offset:])
        except UnpackError as e:
            raise e.above(raw, {'bounded_size': length, 'data': e.partial}) from e

    @override
    @classmethod
    def unpack_from(cls, src: LimitReader) -> Self:
        lit = iter(cls._LENGTH_TYPES)
        length = next(lit).unpack_from(src)
        for LT in lit:
            len2 = LT.unpack_from(src)
            if length != LT._BYTE_LENGTH + len2:
                raise UnpackError(src.got, f"bounded length should have been {length - LT._BYTE_LENGTH} but got {len2}")
            length = len2
        supraw = src.read(length)
        try:
            return super().unpack(supraw)
        except UnpackError as e:
            raise e.above(src.got, {'bounded_size': length, 'data': e.partial}) from e

class B24CertificateVerifyHandshakeData(BoundedCertificateVerifyHandshakeData):
    _LENGTH_TYPES = (Uint24, )

class CertificateVerifyHandshake(spec._SpecificSelectee[HandshakeTypes, B24CertificateVerifyHandshakeData]):
    _SELECT_TYPE = HandshakeType
    _DATA_TYPE = B24CertificateVerifyHandshakeData
    _SELECTOR = HandshakeTypes.CERTIFICATE_VERIFY

    @classmethod
    def create(cls, algorithm:int|SignatureScheme, signature:bytes) -> Self:
        return cls(data=B24CertificateVerifyHandshakeData.create(algorithm, signature))

    def uncreate(self) -> tuple[int|SignatureScheme,bytes]:
        return self.data.uncreate()

    def parent(self) -> 'Handshake':
        return Handshake(self)

    def replace(self, algorithm: int|SignatureScheme|None=None, signature: bytes|None=None) -> Self:
        orig_algorithm, orig_signature = self.uncreate()
        return self.create((orig_algorithm if algorithm is None else algorithm), (orig_signature if signature is None else signature))

class FinishedHandshake(spec._SpecificSelectee[HandshakeTypes, B24Raw]):
    _SELECT_TYPE = HandshakeType
    _DATA_TYPE = B24Raw
    _SELECTOR = HandshakeTypes.FINISHED

    @classmethod
    def create(cls, value:bytes) -> Self:
        return cls(data=B24Raw.create(value))

    def uncreate(self) -> bytes:
        return self.data.uncreate()

    def parent(self) -> 'Handshake':
        return Handshake(self)

class BoundedTicket(Ticket, Spec):
    _LENGTH_TYPES: tuple[type[spec._Integral],...]

    @override
    def packed_size(self) -> int:
        return sum(LT._BYTE_LENGTH for LT in self._LENGTH_TYPES) + super().packed_size()

    @override
    def pack(self) -> bytes:
        raw = super().pack()
        length = len(raw)
        parts = [raw]
        for LT in reversed(self._LENGTH_TYPES):
            parts.append(LT(length).pack())
            length += LT._BYTE_LENGTH
        parts.reverse()
        return b''.join(parts)

    @override
    def pack_to(self, dest: BinaryIO) -> int:
        return Spec.pack_to(self, dest)

    @override
    @classmethod
    def unpack(cls, raw: bytes) -> Self:
        offset = 0
        for LT in cls._LENGTH_TYPES:
            lenlen = LT._BYTE_LENGTH
            if len(raw) < offset + lenlen:
                raise ValueError
            length = LT.unpack(raw[offset:offset+lenlen])
            if len(raw) != offset + lenlen + length:
                raise ValueError
            offset += lenlen
        try:
            return super().unpack(raw[offset:])
        except UnpackError as e:
            raise e.above(raw, {'bounded_size': length, 'data': e.partial}) from e

    @override
    @classmethod
    def unpack_from(cls, src: LimitReader) -> Self:
        lit = iter(cls._LENGTH_TYPES)
        length = next(lit).unpack_from(src)
        for LT in lit:
            len2 = LT.unpack_from(src)
            if length != LT._BYTE_LENGTH + len2:
                raise UnpackError(src.got, f"bounded length should have been {length - LT._BYTE_LENGTH} but got {len2}")
            length = len2
        supraw = src.read(length)
        try:
            return super().unpack(supraw)
        except UnpackError as e:
            raise e.above(src.got, {'bounded_size': length, 'data': e.partial}) from e

class B24Ticket(BoundedTicket):
    _LENGTH_TYPES = (Uint24, )

class NewSessionTicketHandshake(spec._SpecificSelectee[HandshakeTypes, B24Ticket]):
    _SELECT_TYPE = HandshakeType
    _DATA_TYPE = B24Ticket
    _SELECTOR = HandshakeTypes.NEW_SESSION_TICKET

    @classmethod
    def create(cls, ticket_lifetime:int, ticket_age_add:int, ticket_nonce:bytes, ticket:bytes, extensions:Iterable[ServerExtensionVariant]) -> Self:
        return cls(data=B24Ticket.create(ticket_lifetime, ticket_age_add, ticket_nonce, ticket, extensions))

    def uncreate(self) -> tuple[int,int,bytes,bytes,Iterable[ServerExtensionVariant]]:
        return self.data.uncreate()

    def parent(self) -> 'Handshake':
        return Handshake(self)

    def replace(self, ticket_lifetime: int|None=None, ticket_age_add: int|None=None, ticket_nonce: bytes|None=None, ticket: bytes|None=None, extensions: Iterable[ServerExtensionVariant]|None=None) -> Self:
        orig_ticket_lifetime, orig_ticket_age_add, orig_ticket_nonce, orig_ticket, orig_extensions = self.uncreate()
        return self.create((orig_ticket_lifetime if ticket_lifetime is None else ticket_lifetime), (orig_ticket_age_add if ticket_age_add is None else ticket_age_add), (orig_ticket_nonce if ticket_nonce is None else ticket_nonce), (orig_ticket if ticket is None else ticket), (orig_extensions if extensions is None else extensions))


HandshakeVariant = ClientHelloHandshake | ServerHelloHandshake | EncryptedExtensionsHandshake | CertificateHandshake | CertificateVerifyHandshake | FinishedHandshake | NewSessionTicketHandshake

class Handshake(spec._Select[HandshakeTypes]):
    _SELECT_TYPE = HandshakeType
    _GENERIC_TYPE = None
    _SELECTEES = {HandshakeTypes.CLIENT_HELLO:ClientHelloHandshake, HandshakeTypes.SERVER_HELLO:ServerHelloHandshake, HandshakeTypes.ENCRYPTED_EXTENSIONS:EncryptedExtensionsHandshake, HandshakeTypes.CERTIFICATE:CertificateHandshake, HandshakeTypes.CERTIFICATE_VERIFY:CertificateVerifyHandshake, HandshakeTypes.FINISHED:FinishedHandshake, HandshakeTypes.NEW_SESSION_TICKET:NewSessionTicketHandshake}

    def __init__(self, value: HandshakeVariant) -> None:
        super().__init__(value)
        self._value: HandshakeVariant = value

    @property
    def variant(self) -> HandshakeVariant:
        return self._value

    @classmethod
    def create(cls, variant: HandshakeVariant) -> Self:
        return cls(variant)

    def uncreate(self) -> HandshakeVariant:
        return self.variant

@dataclass(frozen=True)
class Alert(spec._StructBase):
    _member_names: ClassVar[tuple[str,...]] = ('level','description',)
    _member_types: ClassVar[tuple[type[Spec],...]] = (AlertLevel,AlertDescription,)
    level: AlertLevel
    description: AlertDescription

    def replace(self, level:int|AlertLevel|None=None, description:int|AlertDescription|None=None) -> Self:
        return type(self)((self.level if level is None else AlertLevel.create(level)), (self.description if description is None else AlertDescription.create(description)))

    @classmethod
    def create(cls,level:int|AlertLevel,description:int|AlertDescription) -> Self:
        return cls(level=AlertLevel.create(level), description=AlertDescription.create(description))

    def uncreate(self) -> tuple[int|AlertLevel, int|AlertDescription]:
        return (self.level.uncreate(), self.description.uncreate())

@dataclass(frozen=True)
class RecordHeader(spec._StructBase):
    _member_names: ClassVar[tuple[str,...]] = ('typ','version','size',)
    _member_types: ClassVar[tuple[type[Spec],...]] = (ContentType,Version,Uint16,)
    typ: ContentType
    version: Version
    size: Uint16

    def replace(self, typ:int|ContentType|None=None, version:int|Version|None=None, size:int|None=None) -> Self:
        return type(self)((self.typ if typ is None else ContentType.create(typ)), (self.version if version is None else Version.create(version)), (self.size if size is None else Uint16.create(size)))

    @classmethod
    def create(cls,typ:int|ContentType,version:int|Version,size:int) -> Self:
        return cls(typ=ContentType.create(typ), version=Version.create(version), size=Uint16.create(size))

    def uncreate(self) -> tuple[int|ContentType, int|Version, int]:
        return (self.typ.uncreate(), self.version.uncreate(), self.size.uncreate())

@dataclass(frozen=True)
class Record(spec._StructBase):
    _member_names: ClassVar[tuple[str,...]] = ('typ','version','payload',)
    _member_types: ClassVar[tuple[type[Spec],...]] = (ContentType,Version,B16Raw,)
    typ: ContentType
    version: Version
    payload: B16Raw

    def replace(self, typ:int|ContentType|None=None, version:int|Version|None=None, payload:bytes|None=None) -> Self:
        return type(self)((self.typ if typ is None else ContentType.create(typ)), (self.version if version is None else Version.create(version)), (self.payload if payload is None else B16Raw.create(payload)))

    @classmethod
    def create(cls,typ:int|ContentType,version:int|Version,payload:bytes) -> Self:
        return cls(typ=ContentType.create(typ), version=Version.create(version), payload=B16Raw.create(payload))

    def uncreate(self) -> tuple[int|ContentType, int|Version, bytes]:
        return (self.typ.uncreate(), self.version.uncreate(), self.payload.uncreate())

class B32Raw(BoundedRaw):
    _LENGTH_TYPES = (Uint32, )

@dataclass(frozen=True)
class CertSecrets(spec._StructBase):
    _member_names: ClassVar[tuple[str,...]] = ('sig_alg','private_key','cert_der',)
    _member_types: ClassVar[tuple[type[Spec],...]] = (SignatureScheme,B32Raw,B32Raw,)
    sig_alg: SignatureScheme
    private_key: B32Raw
    cert_der: B32Raw

    def replace(self, sig_alg:int|SignatureScheme|None=None, private_key:bytes|None=None, cert_der:bytes|None=None) -> Self:
        return type(self)((self.sig_alg if sig_alg is None else SignatureScheme.create(sig_alg)), (self.private_key if private_key is None else B32Raw.create(private_key)), (self.cert_der if cert_der is None else B32Raw.create(cert_der)))

    @classmethod
    def create(cls,sig_alg:int|SignatureScheme,private_key:bytes,cert_der:bytes) -> Self:
        return cls(sig_alg=SignatureScheme.create(sig_alg), private_key=B32Raw.create(private_key), cert_der=B32Raw.create(cert_der))

    def uncreate(self) -> tuple[int|SignatureScheme, bytes, bytes]:
        return (self.sig_alg.uncreate(), self.private_key.uncreate(), self.cert_der.uncreate())

@dataclass(frozen=True)
class EchSecrets(spec._StructBase):
    _member_names: ClassVar[tuple[str,...]] = ('config','private_key',)
    _member_types: ClassVar[tuple[type[Spec],...]] = (ECHConfigVariant,B32Raw,)
    config: ECHConfigVariant
    private_key: B32Raw

    def replace(self, config:ECHConfigVariant|None=None, private_key:bytes|None=None) -> Self:
        return type(self)((self.config if config is None else config), (self.private_key if private_key is None else B32Raw.create(private_key)))

    @classmethod
    def create(cls,config:ECHConfigVariant,private_key:bytes) -> Self:
        return cls(config=config, private_key=B32Raw.create(private_key))

    def uncreate(self) -> tuple[ECHConfigVariant, bytes]:
        return (self.config, self.private_key.uncreate())

class SeqEchSecrets(spec._Sequence[EchSecrets]):
    _ITEM_TYPE = EchSecrets

    @classmethod
    def create(cls, items: Iterable[tuple[ECHConfigVariant,bytes]]) -> Self:
        return cls(EchSecrets.create(*item) for item in items)

    def uncreate(self) -> Iterable[tuple[ECHConfigVariant,bytes]]:
        for item in self:
            yield item.uncreate()

class BoundedSeqEchSecrets(SeqEchSecrets, Spec):
    _LENGTH_TYPES: tuple[type[spec._Integral],...]

    @override
    def packed_size(self) -> int:
        return sum(LT._BYTE_LENGTH for LT in self._LENGTH_TYPES) + super().packed_size()

    @override
    def pack(self) -> bytes:
        raw = super().pack()
        length = len(raw)
        parts = [raw]
        for LT in reversed(self._LENGTH_TYPES):
            parts.append(LT(length).pack())
            length += LT._BYTE_LENGTH
        parts.reverse()
        return b''.join(parts)

    @override
    def pack_to(self, dest: BinaryIO) -> int:
        return Spec.pack_to(self, dest)

    @override
    @classmethod
    def unpack(cls, raw: bytes) -> Self:
        offset = 0
        for LT in cls._LENGTH_TYPES:
            lenlen = LT._BYTE_LENGTH
            if len(raw) < offset + lenlen:
                raise ValueError
            length = LT.unpack(raw[offset:offset+lenlen])
            if len(raw) != offset + lenlen + length:
                raise ValueError
            offset += lenlen
        try:
            return super().unpack(raw[offset:])
        except UnpackError as e:
            raise e.above(raw, {'bounded_size': length, 'data': e.partial}) from e

    @override
    @classmethod
    def unpack_from(cls, src: LimitReader) -> Self:
        lit = iter(cls._LENGTH_TYPES)
        length = next(lit).unpack_from(src)
        for LT in lit:
            len2 = LT.unpack_from(src)
            if length != LT._BYTE_LENGTH + len2:
                raise UnpackError(src.got, f"bounded length should have been {length - LT._BYTE_LENGTH} but got {len2}")
            length = len2
        supraw = src.read(length)
        try:
            return super().unpack(supraw)
        except UnpackError as e:
            raise e.above(src.got, {'bounded_size': length, 'data': e.partial}) from e

class B32SeqEchSecrets(BoundedSeqEchSecrets):
    _LENGTH_TYPES = (Uint32, )

@dataclass(frozen=True)
class ServerSecrets(spec._StructBase):
    _member_names: ClassVar[tuple[str,...]] = ('cert','eches',)
    _member_types: ClassVar[tuple[type[Spec],...]] = (CertSecrets,B32SeqEchSecrets,)
    cert: CertSecrets
    eches: B32SeqEchSecrets

    def replace(self, cert:tuple[int|SignatureScheme,bytes,bytes]|None=None, eches:Iterable[tuple[ECHConfigVariant,bytes]]|None=None) -> Self:
        return type(self)((self.cert if cert is None else CertSecrets.create(*cert)), (self.eches if eches is None else B32SeqEchSecrets.create(eches)))

    @classmethod
    def create(cls,cert:tuple[int|SignatureScheme,bytes,bytes],eches:Iterable[tuple[ECHConfigVariant,bytes]]) -> Self:
        return cls(cert=CertSecrets.create(*cert), eches=B32SeqEchSecrets.create(eches))

    def uncreate(self) -> tuple[tuple[int|SignatureScheme,bytes,bytes], Iterable[tuple[ECHConfigVariant,bytes]]]:
        return (self.cert.uncreate(), self.eches.uncreate())

@dataclass(frozen=True)
class PyhpkeKeypair(spec._StructBase):
    _member_names: ClassVar[tuple[str,...]] = ('private','public',)
    _member_types: ClassVar[tuple[type[Spec],...]] = (B32Raw,B32Raw,)
    private: B32Raw
    public: B32Raw

    def replace(self, private:bytes|None=None, public:bytes|None=None) -> Self:
        return type(self)((self.private if private is None else B32Raw.create(private)), (self.public if public is None else B32Raw.create(public)))

    @classmethod
    def create(cls,private:bytes,public:bytes) -> Self:
        return cls(private=B32Raw.create(private), public=B32Raw.create(public))

    def uncreate(self) -> tuple[bytes, bytes]:
        return (self.private.uncreate(), self.public.uncreate())

class B8SeqPskKeyExchangeMode(BoundedSeqPskKeyExchangeMode):
    _LENGTH_TYPES = (Uint8, )

class Uint64(spec._Integral):
    _BYTE_LENGTH = 8

@dataclass(frozen=True)
class TicketInfoStruct(spec._StructBase):
    _member_names: ClassVar[tuple[str,...]] = ('ticket_id','secret','csuite','modes','mask','lifetime','creation',)
    _member_types: ClassVar[tuple[type[Spec],...]] = (B16Raw,B8Raw,CipherSuite,B8SeqPskKeyExchangeMode,Uint32,Uint32,Uint64,)
    ticket_id: B16Raw
    secret: B8Raw
    csuite: CipherSuite
    modes: B8SeqPskKeyExchangeMode
    mask: Uint32
    lifetime: Uint32
    creation: Uint64

    def replace(self, ticket_id:bytes|None=None, secret:bytes|None=None, csuite:int|CipherSuite|None=None, modes:Iterable[int|PskKeyExchangeMode]|None=None, mask:int|None=None, lifetime:int|None=None, creation:int|None=None) -> Self:
        return type(self)((self.ticket_id if ticket_id is None else B16Raw.create(ticket_id)), (self.secret if secret is None else B8Raw.create(secret)), (self.csuite if csuite is None else CipherSuite.create(csuite)), (self.modes if modes is None else B8SeqPskKeyExchangeMode.create(modes)), (self.mask if mask is None else Uint32.create(mask)), (self.lifetime if lifetime is None else Uint32.create(lifetime)), (self.creation if creation is None else Uint64.create(creation)))

    @classmethod
    def create(cls,ticket_id:bytes,secret:bytes,csuite:int|CipherSuite,modes:Iterable[int|PskKeyExchangeMode],mask:int,lifetime:int,creation:int) -> Self:
        return cls(ticket_id=B16Raw.create(ticket_id), secret=B8Raw.create(secret), csuite=CipherSuite.create(csuite), modes=B8SeqPskKeyExchangeMode.create(modes), mask=Uint32.create(mask), lifetime=Uint32.create(lifetime), creation=Uint64.create(creation))

    def uncreate(self) -> tuple[bytes, bytes, int|CipherSuite, Iterable[int|PskKeyExchangeMode], int, int, int]:
        return (self.ticket_id.uncreate(), self.secret.uncreate(), self.csuite.uncreate(), self.modes.uncreate(), self.mask.uncreate(), self.lifetime.uncreate(), self.creation.uncreate())

@dataclass(frozen=True)
class ServerTicketPlaintext(spec._StructBase):
    _member_names: ClassVar[tuple[str,...]] = ('cipher_suite','expiration','psk',)
    _member_types: ClassVar[tuple[type[Spec],...]] = (CipherSuite,Uint64,B16Raw,)
    cipher_suite: CipherSuite
    expiration: Uint64
    psk: B16Raw

    def replace(self, cipher_suite:int|CipherSuite|None=None, expiration:int|None=None, psk:bytes|None=None) -> Self:
        return type(self)((self.cipher_suite if cipher_suite is None else CipherSuite.create(cipher_suite)), (self.expiration if expiration is None else Uint64.create(expiration)), (self.psk if psk is None else B16Raw.create(psk)))

    @classmethod
    def create(cls,cipher_suite:int|CipherSuite,expiration:int,psk:bytes) -> Self:
        return cls(cipher_suite=CipherSuite.create(cipher_suite), expiration=Uint64.create(expiration), psk=B16Raw.create(psk))

    def uncreate(self) -> tuple[int|CipherSuite, int, bytes]:
        return (self.cipher_suite.uncreate(), self.expiration.uncreate(), self.psk.uncreate())

@dataclass(frozen=True)
class ServerTicketCiphertext(spec._StructBase):
    _member_names: ClassVar[tuple[str,...]] = ('inner_ciphertext','iv',)
    _member_types: ClassVar[tuple[type[Spec],...]] = (B16Raw,B8Raw,)
    inner_ciphertext: B16Raw
    iv: B8Raw

    def replace(self, inner_ciphertext:bytes|None=None, iv:bytes|None=None) -> Self:
        return type(self)((self.inner_ciphertext if inner_ciphertext is None else B16Raw.create(inner_ciphertext)), (self.iv if iv is None else B8Raw.create(iv)))

    @classmethod
    def create(cls,inner_ciphertext:bytes,iv:bytes) -> Self:
        return cls(inner_ciphertext=B16Raw.create(inner_ciphertext), iv=B8Raw.create(iv))

    def uncreate(self) -> tuple[bytes, bytes]:
        return (self.inner_ciphertext.uncreate(), self.iv.uncreate())

@dataclass(frozen=True)
class InnerPlaintextBase(spec._StructBase):
    _member_names: ClassVar[tuple[str,...]] = ('payload','typ','padding',)
    _member_types: ClassVar[tuple[type[Spec],...]] = (spec.Raw,ContentType,spec.Fill,)
    payload: spec.Raw
    typ: ContentType
    padding: spec.Fill

    def replace(self, payload:bytes|None=None, typ:int|ContentType|None=None, padding:int|None=None) -> Self:
        return type(self)((self.payload if payload is None else spec.Raw.create(payload)), (self.typ if typ is None else ContentType.create(typ)), (self.padding if padding is None else spec.Fill.create(padding)))

    @classmethod
    def create(cls,payload:bytes,typ:int|ContentType,padding:int) -> Self:
        return cls(payload=spec.Raw.create(payload), typ=ContentType.create(typ), padding=spec.Fill.create(padding))

    def uncreate(self) -> tuple[bytes, int|ContentType, int]:
        return (self.payload.uncreate(), self.typ.uncreate(), self.padding.uncreate())

@dataclass(frozen=True)
class RecordEntry(spec._StructBase):
    _member_names: ClassVar[tuple[str,...]] = ('raw','record','from_client',)
    _member_types: ClassVar[tuple[type[Spec],...]] = (B16Raw,Record,spec.Bool,)
    raw: B16Raw
    record: Record
    from_client: spec.Bool

    def replace(self, raw:bytes|None=None, record:tuple[int|ContentType,int|Version,bytes]|None=None, from_client:bool|None=None) -> Self:
        return type(self)((self.raw if raw is None else B16Raw.create(raw)), (self.record if record is None else Record.create(*record)), (self.from_client if from_client is None else spec.Bool.create(from_client)))

    @classmethod
    def create(cls,raw:bytes,record:tuple[int|ContentType,int|Version,bytes],from_client:bool) -> Self:
        return cls(raw=B16Raw.create(raw), record=Record.create(*record), from_client=spec.Bool.create(from_client))

    def uncreate(self) -> tuple[bytes, tuple[int|ContentType,int|Version,bytes], bool]:
        return (self.raw.uncreate(), self.record.uncreate(), self.from_client.uncreate())

class SeqB16Raw(spec._Sequence[B16Raw]):
    _ITEM_TYPE = B16Raw

    @classmethod
    def create(cls, items: Iterable[bytes]) -> Self:
        return cls(B16Raw.create(item) for item in items)

    def uncreate(self) -> Iterable[bytes]:
        for item in self:
            yield item.uncreate()

class BoundedSeqB16Raw(SeqB16Raw, Spec):
    _LENGTH_TYPES: tuple[type[spec._Integral],...]

    @override
    def packed_size(self) -> int:
        return sum(LT._BYTE_LENGTH for LT in self._LENGTH_TYPES) + super().packed_size()

    @override
    def pack(self) -> bytes:
        raw = super().pack()
        length = len(raw)
        parts = [raw]
        for LT in reversed(self._LENGTH_TYPES):
            parts.append(LT(length).pack())
            length += LT._BYTE_LENGTH
        parts.reverse()
        return b''.join(parts)

    @override
    def pack_to(self, dest: BinaryIO) -> int:
        return Spec.pack_to(self, dest)

    @override
    @classmethod
    def unpack(cls, raw: bytes) -> Self:
        offset = 0
        for LT in cls._LENGTH_TYPES:
            lenlen = LT._BYTE_LENGTH
            if len(raw) < offset + lenlen:
                raise ValueError
            length = LT.unpack(raw[offset:offset+lenlen])
            if len(raw) != offset + lenlen + length:
                raise ValueError
            offset += lenlen
        try:
            return super().unpack(raw[offset:])
        except UnpackError as e:
            raise e.above(raw, {'bounded_size': length, 'data': e.partial}) from e

    @override
    @classmethod
    def unpack_from(cls, src: LimitReader) -> Self:
        lit = iter(cls._LENGTH_TYPES)
        length = next(lit).unpack_from(src)
        for LT in lit:
            len2 = LT.unpack_from(src)
            if length != LT._BYTE_LENGTH + len2:
                raise UnpackError(src.got, f"bounded length should have been {length - LT._BYTE_LENGTH} but got {len2}")
            length = len2
        supraw = src.read(length)
        try:
            return super().unpack(supraw)
        except UnpackError as e:
            raise e.above(src.got, {'bounded_size': length, 'data': e.partial}) from e

class B16SeqB16Raw(BoundedSeqB16Raw):
    _LENGTH_TYPES = (Uint16, )

@dataclass(frozen=True)
class ClientSecrets(spec._StructBase):
    _member_names: ClassVar[tuple[str,...]] = ('psk','kex_sks',)
    _member_types: ClassVar[tuple[type[Spec],...]] = (B8Raw,B16SeqB16Raw,)
    psk: B8Raw
    kex_sks: B16SeqB16Raw

    def replace(self, psk:bytes|None=None, kex_sks:Iterable[bytes]|None=None) -> Self:
        return type(self)((self.psk if psk is None else B8Raw.create(psk)), (self.kex_sks if kex_sks is None else B16SeqB16Raw.create(kex_sks)))

    @classmethod
    def create(cls,psk:bytes,kex_sks:Iterable[bytes]) -> Self:
        return cls(psk=B8Raw.create(psk), kex_sks=B16SeqB16Raw.create(kex_sks))

    def uncreate(self) -> tuple[bytes, Iterable[bytes]]:
        return (self.psk.uncreate(), self.kex_sks.uncreate())

class SeqRecordEntry(spec._Sequence[RecordEntry]):
    _ITEM_TYPE = RecordEntry

    @classmethod
    def create(cls, items: Iterable[tuple[bytes,tuple[int|ContentType,int|Version,bytes],bool]]) -> Self:
        return cls(RecordEntry.create(*item) for item in items)

    def uncreate(self) -> Iterable[tuple[bytes,tuple[int|ContentType,int|Version,bytes],bool]]:
        for item in self:
            yield item.uncreate()

class BoundedSeqRecordEntry(SeqRecordEntry, Spec):
    _LENGTH_TYPES: tuple[type[spec._Integral],...]

    @override
    def packed_size(self) -> int:
        return sum(LT._BYTE_LENGTH for LT in self._LENGTH_TYPES) + super().packed_size()

    @override
    def pack(self) -> bytes:
        raw = super().pack()
        length = len(raw)
        parts = [raw]
        for LT in reversed(self._LENGTH_TYPES):
            parts.append(LT(length).pack())
            length += LT._BYTE_LENGTH
        parts.reverse()
        return b''.join(parts)

    @override
    def pack_to(self, dest: BinaryIO) -> int:
        return Spec.pack_to(self, dest)

    @override
    @classmethod
    def unpack(cls, raw: bytes) -> Self:
        offset = 0
        for LT in cls._LENGTH_TYPES:
            lenlen = LT._BYTE_LENGTH
            if len(raw) < offset + lenlen:
                raise ValueError
            length = LT.unpack(raw[offset:offset+lenlen])
            if len(raw) != offset + lenlen + length:
                raise ValueError
            offset += lenlen
        try:
            return super().unpack(raw[offset:])
        except UnpackError as e:
            raise e.above(raw, {'bounded_size': length, 'data': e.partial}) from e

    @override
    @classmethod
    def unpack_from(cls, src: LimitReader) -> Self:
        lit = iter(cls._LENGTH_TYPES)
        length = next(lit).unpack_from(src)
        for LT in lit:
            len2 = LT.unpack_from(src)
            if length != LT._BYTE_LENGTH + len2:
                raise UnpackError(src.got, f"bounded length should have been {length - LT._BYTE_LENGTH} but got {len2}")
            length = len2
        supraw = src.read(length)
        try:
            return super().unpack(supraw)
        except UnpackError as e:
            raise e.above(src.got, {'bounded_size': length, 'data': e.partial}) from e

class B32SeqRecordEntry(BoundedSeqRecordEntry):
    _LENGTH_TYPES = (Uint32, )

@dataclass(frozen=True)
class Transcript(spec._StructBase):
    _member_names: ClassVar[tuple[str,...]] = ('psk','kex_secret','records',)
    _member_types: ClassVar[tuple[type[Spec],...]] = (B8Raw,B8Raw,B32SeqRecordEntry,)
    psk: B8Raw
    kex_secret: B8Raw
    records: B32SeqRecordEntry

    def replace(self, psk:bytes|None=None, kex_secret:bytes|None=None, records:Iterable[tuple[bytes,tuple[int|ContentType,int|Version,bytes],bool]]|None=None) -> Self:
        return type(self)((self.psk if psk is None else B8Raw.create(psk)), (self.kex_secret if kex_secret is None else B8Raw.create(kex_secret)), (self.records if records is None else B32SeqRecordEntry.create(records)))

    @classmethod
    def create(cls,psk:bytes,kex_secret:bytes,records:Iterable[tuple[bytes,tuple[int|ContentType,int|Version,bytes],bool]]) -> Self:
        return cls(psk=B8Raw.create(psk), kex_secret=B8Raw.create(kex_secret), records=B32SeqRecordEntry.create(records))

    def uncreate(self) -> tuple[bytes, bytes, Iterable[tuple[bytes,tuple[int|ContentType,int|Version,bytes],bool]]]:
        return (self.psk.uncreate(), self.kex_secret.uncreate(), self.records.uncreate())

_enum_types: list[type[spec._NamedConstBase[Any]]] = [ClientState, ServerState, ContentType, HandshakeType, ExtensionType, SignatureScheme, NamedGroup, CipherSuite, PskKeyExchangeMode, CertificateType, Version, AlertLevel, AlertDescription, ECHClientHelloType, ECHConfigExtensionType, HpkeKemId, HpkeKdfId, HpkeAeadId, ECHConfigVersion]
def _set_enum_constants() -> None:
    for etype in _enum_types:
        for enum_val in etype._T:
            setattr(etype, enum_val.name, etype.create(enum_val.value))
_set_enum_constants()<|MERGE_RESOLUTION|>--- conflicted
+++ resolved
@@ -46,37 +46,6 @@
     def __init__(self, value: int) -> None:
         self._subclass_init(value)
 
-<<<<<<< HEAD
-def _is_grease_2byte(n):
-    # for extensions, named groups, signature algorithms, and versions
-    # e.g. 0x0a0a, 0x1a1a, ..., 0xfafa
-    return (n & 0xff) == (n >> 8) and (n & 0x0f) == 0x0a
-
-
-class ClientState(IntEnum, metaclass=_FixedEnum, bytelen=1):
-    # rfc8446#appendix-A.1
-    START         = 0
-    WAIT_SH       = 1
-    WAIT_EE       = 2
-    WAIT_CERT_CR  = 3
-    WAIT_CERT     = 4
-    WAIT_CV       = 5
-    WAIT_FINISHED = 6
-    CONNECTED     = 7
-    CLOSED        = 8
-    ERROR         = 9
-
-
-class ServerState(IntEnum, metaclass=_FixedEnum, bytelen=1):
-    # rfc8446#appendix-A.2
-    START         = 0
-    RECVD_CH      = 1
-    NEGOTIATED    = 2
-    WAIT_EOED     = 3
-    WAIT_FLIGHT2  = 4
-    WAIT_CERT     = 5
-    WAIT_CV       = 6
-=======
 class ServerStates(enum.IntEnum):
     START = 0
     RECVD_CH = 1
@@ -85,7 +54,6 @@
     WAIT_FLIGHT2 = 4
     WAIT_CERT = 5
     WAIT_CV = 6
->>>>>>> 7f90c27a
     WAIT_FINISHED = 7
     CONNECTED = 8
 
@@ -188,93 +156,6 @@
     USE_SRTP = 14
     HEARTBEAT = 15
     APPLICATION_LAYER_PROTOCOL_NEGOTIATION = 16
-<<<<<<< HEAD
-    SIGNED_CERTIFICATE_TIMESTAMP           = 18
-    CLIENT_CERTIFICATE_TYPE                = 19
-    SERVER_CERTIFICATE_TYPE                = 20
-    PADDING                                = 21
-    LEGACY_ENCRYPT_THEN_MAC                = 22
-    LEGACY_EXTENDED_MASTER_SECRET          = 23
-    COMPRESS_CERTIFICATE                   = 27
-    RECORD_SIZE_LIMIT                      = 28
-    DELEGATED_CREDENTIAL                   = 34
-    LEGACY_SESSION_TICKET                  = 35
-    PRE_SHARED_KEY                         = 41
-    EARLY_DATA                             = 42
-    SUPPORTED_VERSIONS                     = 43
-    COOKIE                                 = 44
-    PSK_KEY_EXCHANGE_MODES                 = 45
-    CERTIFICATE_AUTHORITIES                = 47
-    OID_FILTERS                            = 48
-    POST_HANDSHAKE_AUTH                    = 49
-    SIGNATURE_ALGORITHMS_CERT              = 50
-    KEY_SHARE                              = 51
-    TICKET_REQUEST                         = 58
-    UNSUPPORTED                            = 2570
-    ENCRYPTED_CLIENT_HELLO                 = 65037
-    RENEGOTIATION_INFO                     = 65281
-
-    @classmethod
-    def _missing_(cls, value):
-        logger.info(f'Saw unsupported extension with value {value} = 0x{hex(value)}')
-        return cls.UNSUPPORTED
-
-
-class SignatureScheme(IntEnum, metaclass=_FixedEnum, bytelen=2):
-    RSA_PKCS1_SHA256       = 0x0401
-    RSA_PKCS1_SHA384       = 0x0501
-    RSA_PKCS1_SHA512       = 0x0601
-    ECDSA_SECP256R1_SHA256 = 0x0403
-    ECDSA_SECP384R1_SHA384 = 0x0503
-    ECDSA_SECP521R1_SHA512 = 0x0603
-    RSA_PSS_RSAE_SHA256    = 0x0804
-    RSA_PSS_RSAE_SHA384    = 0x0805
-    RSA_PSS_RSAE_SHA512    = 0x0806
-    ED25519                = 0x0807
-    ED448                  = 0x0808
-    RSA_PSS_PSS_SHA256     = 0x0809
-    RSA_PSS_PSS_SHA384     = 0x080a
-    RSA_PSS_PSS_SHA512     = 0x080b
-    RSA_PKCS1_SHA1         = 0x0201
-    ECDSA_SHA1             = 0x0203
-
-
-class NamedGroup(IntEnum, metaclass=_FixedEnum, bytelen=2):
-    SECP256R1   = 0x0017
-    SECP384R1   = 0x0018
-    SECP521R1   = 0x0019
-    X25519      = 0x001d
-    X448        = 0x001e
-    FFDHE2048   = 0x0100
-    FFDHE3072   = 0x0101
-    FFDHE4096   = 0x0102
-    FFDHE6144   = 0x0103
-    FFDHE8192   = 0x0104
-    UNSUPPORTED = 0xFFFF
-
-    @classmethod
-    def _missing_(cls, value):
-        logger.info(f'Saw unsupported named group with value {value} = 0x{hex(value)}')
-        return cls.UNSUPPORTED
-
-
-class CipherSuite(IntEnum, metaclass=_FixedEnum, bytelen=2):
-    TLS_AES_128_GCM_SHA256                   = 0x1301
-    TLS_AES_256_GCM_SHA384                   = 0x1302
-    TLS_CHACHA20_POLY1305_SHA256             = 0x1303
-    TLS_AES_128_CCM_SHA256                   = 0x1304
-    TLS_AES_128_CCM_8_SHA256                 = 0x1305
-    LEGACY_TLS_EMPTY_RENEGOTIATION_INFO_SCSV = 0x00ff
-    UNSUPPORTED                              = 0x4a4a
-
-    @classmethod
-    def _missing_(cls, value):
-        return cls.UNSUPPORTED
-
-
-class PskKeyExchangeMode(IntEnum, metaclass=_FixedEnum, bytelen=1):
-    PSK_KE     = 0
-=======
     SIGNED_CERTIFICATE_TIMESTAMP = 18
     CLIENT_CERTIFICATE_TYPE = 19
     SERVER_CERTIFICATE_TYPE = 20
@@ -468,7 +349,6 @@
 
 class PskKeyExchangeModes(enum.IntEnum):
     PSK_KE = 0
->>>>>>> 7f90c27a
     PSK_DHE_KE = 1
     GREASE = 11
 
@@ -493,20 +373,6 @@
     X509 = 0
     RawPublicKey = 2
 
-<<<<<<< HEAD
-class Version(IntEnum, metaclass=_FixedEnum, bytelen=2):
-    TLS_1_0 = 0x0301
-    TLS_1_2 = 0x0303
-    TLS_1_3 = 0x0304
-    GREASE  = 0x0a0a
-
-    @classmethod
-    def _missing_(cls, value):
-        if _is_grease_2byte(value):
-            return cls.GREASE
-        else:
-            raise ParseError(f'unexpected Version {value} = {hex(value)}')
-=======
     def parent(self) -> 'CertificateType':
         return CertificateType(value=self.value)
     def __str__(self) -> str:
@@ -521,7 +387,6 @@
 
     def __init__(self, value: int) -> None:
         self._subclass_init(value)
->>>>>>> 7f90c27a
 
 class Versions(enum.IntEnum):
     TLS_1_0 = 769
